--- conflicted
+++ resolved
@@ -184,11 +184,7 @@
 
             # Include any other params directly at the top level of scrape_params
             for key, value in params.items():
-<<<<<<< HEAD
-                if key not in ['jsonOptions', 'agent']:
-=======
-                if key not in ['jsonOptions', 'changeTrackingOptions']:
->>>>>>> 0b50349f
+                if key not in ['jsonOptions', 'changeTrackingOptions', 'agent']:
                     scrape_params[key] = value
                     
             agent = params.get('agent')
