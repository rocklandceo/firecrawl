"""
FirecrawlApp Module

This module provides a class `FirecrawlApp` for interacting with the Firecrawl API.
It includes methods to scrape URLs, perform searches, initiate and monitor crawl jobs,
and check the status of these jobs. The module uses requests for HTTP communication
and handles retries for certain HTTP status codes.

Classes:
    - FirecrawlApp: Main class for interacting with the Firecrawl API.
"""
import logging
import os
import time
from typing import Any, Dict, Optional, List, Union, Callable, Literal, TypeVar, Generic
import json
from datetime import datetime
import re
import warnings
import requests
import pydantic
import websockets
import aiohttp
import asyncio
from pydantic import Field

# Suppress Pydantic warnings about attribute shadowing
warnings.filterwarnings("ignore", message="Field name \"json\" in \"FirecrawlDocument\" shadows an attribute in parent \"BaseModel\"")
warnings.filterwarnings("ignore", message="Field name \"json\" in \"ChangeTrackingData\" shadows an attribute in parent \"BaseModel\"")
warnings.filterwarnings("ignore", message="Field name \"schema\" in \"JsonConfig\" shadows an attribute in parent \"BaseModel\"")
warnings.filterwarnings("ignore", message="Field name \"schema\" in \"ExtractParams\" shadows an attribute in parent \"BaseModel\"")


def get_version():
  try:
      from pathlib import Path
      package_path = os.path.dirname(__file__)
      version_file = Path(os.path.join(package_path, '__init__.py')).read_text()
      version_match = re.search(r"^__version__ = ['\"]([^'\"]*)['\"]", version_file, re.M)
      if version_match:
          return version_match.group(1).strip()
  except Exception:
      print("Failed to get version from __init__.py")
      return None

version = get_version()

logger : logging.Logger = logging.getLogger("firecrawl")

T = TypeVar('T')

# class FirecrawlDocumentMetadata(pydantic.BaseModel):
#     """Metadata for a Firecrawl document."""
#     title: Optional[str] = None
#     description: Optional[str] = None
#     language: Optional[str] = None
#     keywords: Optional[str] = None
#     robots: Optional[str] = None
#     ogTitle: Optional[str] = None
#     ogDescription: Optional[str] = None
#     ogUrl: Optional[str] = None
#     ogImage: Optional[str] = None
#     ogAudio: Optional[str] = None
#     ogDeterminer: Optional[str] = None
#     ogLocale: Optional[str] = None
#     ogLocaleAlternate: Optional[List[str]] = None
#     ogSiteName: Optional[str] = None
#     ogVideo: Optional[str] = None
#     dctermsCreated: Optional[str] = None
#     dcDateCreated: Optional[str] = None
#     dcDate: Optional[str] = None
#     dctermsType: Optional[str] = None
#     dcType: Optional[str] = None
#     dctermsAudience: Optional[str] = None
#     dctermsSubject: Optional[str] = None
#     dcSubject: Optional[str] = None
#     dcDescription: Optional[str] = None
#     dctermsKeywords: Optional[str] = None
#     modifiedTime: Optional[str] = None
#     publishedTime: Optional[str] = None
#     articleTag: Optional[str] = None
#     articleSection: Optional[str] = None
#     sourceURL: Optional[str] = None
#     statusCode: Optional[int] = None
#     error: Optional[str] = None

class AgentOptions(pydantic.BaseModel):
    """Configuration for the agent."""
    model: Literal["FIRE-1"] = "FIRE-1"
    prompt: Optional[str] = None

class AgentOptionsExtract(pydantic.BaseModel):
    """Configuration for the agent in extract operations."""
    model: Literal["FIRE-1"] = "FIRE-1"

class ActionsResult(pydantic.BaseModel):
    """Result of actions performed during scraping."""
    screenshots: List[str]

class ChangeTrackingData(pydantic.BaseModel):
    """
    Data for the change tracking format.
    """
    previousScrapeAt: Optional[str] = None
    changeStatus: str  # "new" | "same" | "changed" | "removed"
    visibility: str  # "visible" | "hidden"
    diff: Optional[Dict[str, Any]] = None
    json: Optional[Any] = None

class FirecrawlDocument(pydantic.BaseModel, Generic[T]):
    """Document retrieved or processed by Firecrawl."""
    url: Optional[str] = None
    markdown: Optional[str] = None
    html: Optional[str] = None
    rawHtml: Optional[str] = None
    links: Optional[List[str]] = None
    extract: Optional[T] = None
    json: Optional[T] = None
    screenshot: Optional[str] = None
    metadata: Optional[Any] = None
    actions: Optional[ActionsResult] = None
    title: Optional[str] = None  # v1 search only
    description: Optional[str] = None  # v1 search only
    changeTracking: Optional[ChangeTrackingData] = None

class LocationConfig(pydantic.BaseModel):
    """Location configuration for scraping."""
    country: Optional[str] = None
    languages: Optional[List[str]] = None

class WebhookConfig(pydantic.BaseModel):
    """Configuration for webhooks."""
    url: str
    headers: Optional[Dict[str, str]] = None
    metadata: Optional[Dict[str, str]] = None
    events: Optional[List[Literal["completed", "failed", "page", "started"]]] = None

class ScrapeOptions(pydantic.BaseModel):
    """Parameters for scraping operations."""
    formats: Optional[List[Literal["markdown", "html", "rawHtml", "content", "links", "screenshot", "screenshot@fullPage", "extract", "json", "changeTracking"]]] = None
    headers: Optional[Dict[str, str]] = None
    includeTags: Optional[List[str]] = None
    excludeTags: Optional[List[str]] = None
    onlyMainContent: Optional[bool] = None
    waitFor: Optional[int] = None
    timeout: Optional[int] = None
    location: Optional[LocationConfig] = None
    mobile: Optional[bool] = None
    skipTlsVerification: Optional[bool] = None
    removeBase64Images: Optional[bool] = None
    blockAds: Optional[bool] = None
    proxy: Optional[Literal["basic", "stealth"]] = None

class WaitAction(pydantic.BaseModel):
    """Wait action to perform during scraping."""
    type: Literal["wait"]
    milliseconds: int
    selector: Optional[str] = None

class ScreenshotAction(pydantic.BaseModel):
    """Screenshot action to perform during scraping."""
    type: Literal["screenshot"]
    fullPage: Optional[bool] = None

class ClickAction(pydantic.BaseModel):
    """Click action to perform during scraping."""
    type: Literal["click"]
    selector: str

class WriteAction(pydantic.BaseModel):
    """Write action to perform during scraping."""
    type: Literal["write"]
    text: str

class PressAction(pydantic.BaseModel):
    """Press action to perform during scraping."""
    type: Literal["press"]
    key: str

class ScrollAction(pydantic.BaseModel):
    """Scroll action to perform during scraping."""
    type: Literal["scroll"]
    direction: Literal["up", "down"]
    selector: Optional[str] = None

class ScrapeAction(pydantic.BaseModel):
    """Scrape action to perform during scraping."""
    type: Literal["scrape"]

class ExecuteJavascriptAction(pydantic.BaseModel):
    """Execute javascript action to perform during scraping."""
    type: Literal["executeJavascript"]
    script: str


class ExtractAgent(pydantic.BaseModel):
    """Configuration for the agent in extract operations."""
    model: Literal["FIRE-1"] = "FIRE-1"

class JsonConfig(pydantic.BaseModel):
    """Configuration for extraction."""
    prompt: Optional[str] = None
    schema: Optional[Any] = None
    systemPrompt: Optional[str] = None
    agent: Optional[ExtractAgent] = None

class ScrapeParams(ScrapeOptions):
    """Parameters for scraping operations."""
    extract: Optional[JsonConfig] = None
    jsonOptions: Optional[JsonConfig] = None
    actions: Optional[List[Union[WaitAction, ScreenshotAction, ClickAction, WriteAction, PressAction, ScrollAction, ScrapeAction, ExecuteJavascriptAction]]] = None
    agent: Optional[AgentOptions] = None

class ScrapeResponse(FirecrawlDocument[T], Generic[T]):
    """Response from scraping operations."""
    success: bool = True
    warning: Optional[str] = None
    error: Optional[str] = None

class BatchScrapeResponse(pydantic.BaseModel):
    """Response from batch scrape operations."""
    id: Optional[str] = None
    url: Optional[str] = None
    success: bool = True
    error: Optional[str] = None
    invalidURLs: Optional[List[str]] = None

class BatchScrapeStatusResponse(pydantic.BaseModel):
    """Response from batch scrape status checks."""
    success: bool = True
    status: Literal["scraping", "completed", "failed", "cancelled"]
    completed: int
    total: int
    creditsUsed: int
    expiresAt: datetime
    next: Optional[str] = None
    data: List[FirecrawlDocument]

class CrawlParams(pydantic.BaseModel):
    """Parameters for crawling operations."""
    includePaths: Optional[List[str]] = None
    excludePaths: Optional[List[str]] = None
    maxDepth: Optional[int] = None
    maxDiscoveryDepth: Optional[int] = None
    limit: Optional[int] = None
    allowBackwardLinks: Optional[bool] = None
    allowExternalLinks: Optional[bool] = None
    ignoreSitemap: Optional[bool] = None
    scrapeOptions: Optional[ScrapeOptions] = None
    webhook: Optional[Union[str, WebhookConfig]] = None
    deduplicateSimilarURLs: Optional[bool] = None
    ignoreQueryParameters: Optional[bool] = None
    regexOnFullURL: Optional[bool] = None

class CrawlResponse(pydantic.BaseModel):
    """Response from crawling operations."""
    id: Optional[str] = None
    url: Optional[str] = None
    success: bool = True
    error: Optional[str] = None

class CrawlStatusResponse(pydantic.BaseModel):
    """Response from crawl status checks."""
    success: bool = True
    status: Literal["scraping", "completed", "failed", "cancelled"]
    completed: int
    total: int
    creditsUsed: int
    expiresAt: datetime
    next: Optional[str] = None
    data: List[FirecrawlDocument]

class CrawlErrorsResponse(pydantic.BaseModel):
    """Response from crawl/batch scrape error monitoring."""
    errors: List[Dict[str, str]]  # {id: str, timestamp: str, url: str, error: str}
    robotsBlocked: List[str]

class MapParams(pydantic.BaseModel):
    """Parameters for mapping operations."""
    search: Optional[str] = None
    ignoreSitemap: Optional[bool] = None
    includeSubdomains: Optional[bool] = None
    sitemapOnly: Optional[bool] = None
    limit: Optional[int] = None
    timeout: Optional[int] = None

class MapResponse(pydantic.BaseModel):
    """Response from mapping operations."""
    success: bool = True
    links: Optional[List[str]] = None
    error: Optional[str] = None

class ExtractParams(pydantic.BaseModel):
    """Parameters for extracting information from URLs."""
    prompt: Optional[str] = None
    schema: Optional[Any] = None
    systemPrompt: Optional[str] = None
    allowExternalLinks: Optional[bool] = None
    enableWebSearch: Optional[bool] = None
    includeSubdomains: Optional[bool] = None
    origin: Optional[str] = None
    showSources: Optional[bool] = None
    scrapeOptions: Optional[ScrapeOptions] = None

class ExtractResponse(pydantic.BaseModel, Generic[T]):
    """Response from extract operations."""
    success: bool = True
    data: Optional[T] = None
    error: Optional[str] = None
    warning: Optional[str] = None
    sources: Optional[List[str]] = None

class SearchParams(pydantic.BaseModel):
    query: str
    limit: Optional[int] = 5
    tbs: Optional[str] = None
    filter: Optional[str] = None
    lang: Optional[str] = "en"
    country: Optional[str] = "us"
    location: Optional[str] = None
    origin: Optional[str] = "api"
    timeout: Optional[int] = 60000
    scrapeOptions: Optional[ScrapeOptions] = None

class SearchResponse(pydantic.BaseModel):
    """Response from search operations."""
    success: bool = True
    data: List[FirecrawlDocument]
    warning: Optional[str] = None
    error: Optional[str] = None

class GenerateLLMsTextParams(pydantic.BaseModel):
    """
    Parameters for the LLMs.txt generation operation.
    """
    maxUrls: Optional[int] = 10
    showFullText: Optional[bool] = False
    __experimental_stream: Optional[bool] = None

class DeepResearchParams(pydantic.BaseModel):
    """
    Parameters for the deep research operation.
    """
    maxDepth: Optional[int] = 7
    timeLimit: Optional[int] = 270
    maxUrls: Optional[int] = 20
    analysisPrompt: Optional[str] = None
    systemPrompt: Optional[str] = None
    __experimental_streamSteps: Optional[bool] = None

class DeepResearchResponse(pydantic.BaseModel):
    """
    Response from the deep research operation.
    """
    success: bool
    id: str
    error: Optional[str] = None

class DeepResearchStatusResponse(pydantic.BaseModel):
    """
    Status response from the deep research operation.
    """
    success: bool
    data: Optional[Dict[str, Any]] = None
    status: str
    error: Optional[str] = None
    expiresAt: str
    currentDepth: int
    maxDepth: int
    activities: List[Dict[str, Any]]
    sources: List[Dict[str, Any]]
    summaries: List[str]

class GenerateLLMsTextResponse(pydantic.BaseModel):
    """Response from LLMs.txt generation operations."""
    success: bool = True
    id: str
    error: Optional[str] = None

class GenerateLLMsTextStatusResponseData(pydantic.BaseModel):
    llmstxt: str
    llmsfulltxt: Optional[str] = None

class GenerateLLMsTextStatusResponse(pydantic.BaseModel):
    """Status response from LLMs.txt generation operations."""
    success: bool = True
    data: Optional[GenerateLLMsTextStatusResponseData] = None
    status: Literal["processing", "completed", "failed"]
    error: Optional[str] = None
    expiresAt: str
    
class SearchResponse(pydantic.BaseModel):
    """
    Response from the search operation.
    """
    success: bool
    data: List[Dict[str, Any]]
    warning: Optional[str] = None
    error: Optional[str] = None

class ExtractParams(pydantic.BaseModel):
    """
    Parameters for the extract operation.
    """
    prompt: Optional[str] = None
    schema: Optional[Any] = pydantic.Field(None, alias='schema')
    system_prompt: Optional[str] = None
    allow_external_links: Optional[bool] = False
    enable_web_search: Optional[bool] = False
    # Just for backwards compatibility
    enableWebSearch: Optional[bool] = False
    show_sources: Optional[bool] = False
    agent: Optional[Dict[str, Any]] = None

class ExtractResponse(pydantic.BaseModel, Generic[T]):
    """
    Response from the extract operation.
    """
    success: bool
    data: Optional[T] = None
    error: Optional[str] = None

class FirecrawlApp:
    def __init__(self, api_key: Optional[str] = None, api_url: Optional[str] = None) -> None:
        """
        Initialize the FirecrawlApp instance with API key, API URL.

        Args:
            api_key (Optional[str]): API key for authenticating with the Firecrawl API.
            api_url (Optional[str]): Base URL for the Firecrawl API.
        """
        self.api_key = api_key or os.getenv('FIRECRAWL_API_KEY')
        self.api_url = api_url or os.getenv('FIRECRAWL_API_URL', 'https://api.firecrawl.dev')
        
        # Only require API key when using cloud service
        if 'api.firecrawl.dev' in self.api_url and self.api_key is None:
            logger.warning("No API key provided for cloud service")
            raise ValueError('No API key provided')
            
        logger.debug(f"Initialized FirecrawlApp with API URL: {self.api_url}")

    def scrape_url(
            self,
            url: str,
            *,
            formats: Optional[List[Literal["markdown", "html", "rawHtml", "content", "links", "screenshot", "screenshot@fullPage", "extract", "json", "changeTracking"]]] = None,
            include_tags: Optional[List[str]] = None,
            exclude_tags: Optional[List[str]] = None,
            only_main_content: Optional[bool] = None,
            wait_for: Optional[int] = None,
            timeout: Optional[int] = None,
            location: Optional[LocationConfig] = None,
            mobile: Optional[bool] = None,
            skip_tls_verification: Optional[bool] = None,
            remove_base64_images: Optional[bool] = None,
            block_ads: Optional[bool] = None,
            proxy: Optional[Literal["basic", "stealth"]] = None,
            extract: Optional[JsonConfig] = None,
            json_options: Optional[JsonConfig] = None,
            actions: Optional[List[Union[WaitAction, ScreenshotAction, ClickAction, WriteAction, PressAction, ScrollAction, ScrapeAction, ExecuteJavascriptAction]]] = None,
            **kwargs) -> ScrapeResponse[Any]:
        """
        Scrape and extract content from a URL.

        Args:
          url (str): Target URL to scrape
          formats (Optional[List[Literal["markdown", "html", "rawHtml", "content", "links", "screenshot", "screenshot@fullPage", "extract", "json"]]]): Content types to retrieve (markdown/html/etc)
          include_tags (Optional[List[str]]): HTML tags to include
          exclude_tags (Optional[List[str]]): HTML tags to exclude
          only_main_content (Optional[bool]): Extract main content only
          wait_for (Optional[int]): Wait for a specific element to appear
          timeout (Optional[int]): Request timeout (ms)
          location (Optional[LocationConfig]): Location configuration
          mobile (Optional[bool]): Use mobile user agent
          skip_tls_verification (Optional[bool]): Skip TLS verification
          remove_base64_images (Optional[bool]): Remove base64 images
          block_ads (Optional[bool]): Block ads
          proxy (Optional[Literal["basic", "stealth"]]): Proxy type (basic/stealth)
          extract (Optional[JsonConfig]): Content extraction settings
          json_options (Optional[JsonConfig]): JSON extraction settings
          actions (Optional[List[Union[WaitAction, ScreenshotAction, ClickAction, WriteAction, PressAction, ScrollAction, ScrapeAction, ExecuteJavascriptAction]]]): Actions to perform


        Returns:
          ScrapeResponse with:
          * Requested content formats
          * Page metadata
          * Extraction results
          * Success/error status

        Raises:
          Exception: If scraping fails
        """
        headers = self._prepare_headers()

        # Build scrape parameters
        scrape_params = {
            'url': url,
            'origin': f"python-sdk@{version}"
        }

        # Add optional parameters if provided
        if formats:
            scrape_params['formats'] = formats
        if include_tags:
            scrape_params['includeTags'] = include_tags
        if exclude_tags:
            scrape_params['excludeTags'] = exclude_tags
        if only_main_content is not None:
            scrape_params['onlyMainContent'] = only_main_content
        if wait_for:
            scrape_params['waitFor'] = wait_for
        if timeout:
            scrape_params['timeout'] = timeout
        if location:
            scrape_params['location'] = location.dict(exclude_none=True)
        if mobile is not None:
            scrape_params['mobile'] = mobile
        if skip_tls_verification is not None:
            scrape_params['skipTlsVerification'] = skip_tls_verification
        if remove_base64_images is not None:
            scrape_params['removeBase64Images'] = remove_base64_images
        if block_ads is not None:
            scrape_params['blockAds'] = block_ads
        if proxy:
            scrape_params['proxy'] = proxy
        if extract:
            if hasattr(extract.schema, 'schema'):
                extract.schema = extract.schema.schema()
            scrape_params['extract'] = extract.dict(exclude_none=True)
        if json_options:
            if hasattr(json_options.schema, 'schema'):
                json_options.schema = json_options.schema.schema()
            scrape_params['jsonOptions'] = json_options.dict(exclude_none=True)
        if actions:
            scrape_params['actions'] = [action.dict(exclude_none=True) for action in actions]
        scrape_params.update(kwargs)

        # Make request
        response = requests.post(
            f'{self.api_url}/v1/scrape',
            headers=headers,
            json=scrape_params,
            timeout=(timeout + 5000 if timeout else None)
        )

        if response.status_code == 200:
            try:
                response_json = response.json()
                if response_json.get('success') and 'data' in response_json:
                    return ScrapeResponse(**response_json['data'])
                elif "error" in response_json:
                    raise Exception(f'Failed to scrape URL. Error: {response_json["error"]}')
                else:
                    raise Exception(f'Failed to scrape URL. Error: {response_json}')
            except ValueError:
                raise Exception('Failed to parse Firecrawl response as JSON.')
        else:
            self._handle_error(response, 'scrape URL')

    def search(
            self,
            query: str,
            *,
            limit: Optional[int] = None,
            tbs: Optional[str] = None,
            filter: Optional[str] = None,
            lang: Optional[str] = None,
            country: Optional[str] = None,
            location: Optional[str] = None,
            timeout: Optional[int] = None,
            scrape_options: Optional[ScrapeOptions] = None,
            params: Optional[Union[Dict[str, Any], SearchParams]] = None,
            **kwargs) -> SearchResponse:
        """
        Search for content using Firecrawl.

        Args:
            query (str): Search query string
            limit (Optional[int]): Max results (default: 5)
            tbs (Optional[str]): Time filter (e.g. "qdr:d")
            filter (Optional[str]): Custom result filter
            lang (Optional[str]): Language code (default: "en")
            country (Optional[str]): Country code (default: "us") 
            location (Optional[str]): Geo-targeting
            timeout (Optional[int]): Request timeout in milliseconds
            scrape_options (Optional[ScrapeOptions]): Result scraping configuration
            params (Optional[Union[Dict[str, Any], SearchParams]]): Additional search parameters
            **kwargs: Additional keyword arguments for future compatibility

        Returns:
            SearchResponse: Response containing:
                * success (bool): Whether request succeeded
                * data (List[FirecrawlDocument]): Search results
                * warning (Optional[str]): Warning message if any
                * error (Optional[str]): Error message if any

        Raises:
            Exception: If search fails or response cannot be parsed
        """
        # Build search parameters
        search_params = {}
        if params:
            if isinstance(params, dict):
                search_params.update(params)
            else:
                search_params.update(params.dict(exclude_none=True))

        # Add individual parameters
        if limit is not None:
            search_params['limit'] = limit
        if tbs is not None:
            search_params['tbs'] = tbs
        if filter is not None:
            search_params['filter'] = filter
        if lang is not None:
            search_params['lang'] = lang
        if country is not None:
            search_params['country'] = country
        if location is not None:
            search_params['location'] = location
        if timeout is not None:
            search_params['timeout'] = timeout
        if scrape_options is not None:
            search_params['scrapeOptions'] = scrape_options.dict(exclude_none=True)
        
        # Add any additional kwargs
        search_params.update(kwargs)

        # Create final params object
        final_params = SearchParams(query=query, **search_params)
        params_dict = final_params.dict(exclude_none=True)
        params_dict['origin'] = f"python-sdk@{version}"

        # Make request
        response = requests.post(
            f"{self.api_url}/v1/search",
            headers={"Authorization": f"Bearer {self.api_key}"},
            json=params_dict
        )

        if response.status_code == 200:
            try:
                response_json = response.json()
                if response_json.get('success') and 'data' in response_json:
                    return SearchResponse(**response_json)
                elif "error" in response_json:
                    raise Exception(f'Search failed. Error: {response_json["error"]}')
                else:
                    raise Exception(f'Search failed. Error: {response_json}')
            except ValueError:
                raise Exception('Failed to parse Firecrawl response as JSON.')
        else:
            self._handle_error(response, 'search')

    def crawl_url(
        self,
        url: str,
        *,
        include_paths: Optional[List[str]] = None,
        exclude_paths: Optional[List[str]] = None,
        max_depth: Optional[int] = None,
        max_discovery_depth: Optional[int] = None,
        limit: Optional[int] = None,
        allow_backward_links: Optional[bool] = None,
        allow_external_links: Optional[bool] = None,
        ignore_sitemap: Optional[bool] = None,
        scrape_options: Optional[ScrapeOptions] = None,
        webhook: Optional[Union[str, WebhookConfig]] = None,
        deduplicate_similar_urls: Optional[bool] = None,
        ignore_query_parameters: Optional[bool] = None,
        regex_on_full_url: Optional[bool] = None,
        poll_interval: Optional[int] = 2,
        idempotency_key: Optional[str] = None,
        **kwargs
    ) -> CrawlStatusResponse:
        """
        Crawl a website starting from a URL.

        Args:
            url (str): Target URL to start crawling from
            include_paths (Optional[List[str]]): Patterns of URLs to include
            exclude_paths (Optional[List[str]]): Patterns of URLs to exclude
            max_depth (Optional[int]): Maximum crawl depth
            max_discovery_depth (Optional[int]): Maximum depth for finding new URLs
            limit (Optional[int]): Maximum pages to crawl
            allow_backward_links (Optional[bool]): Follow parent directory links
            allow_external_links (Optional[bool]): Follow external domain links
            ignore_sitemap (Optional[bool]): Skip sitemap.xml processing
            scrape_options (Optional[ScrapeOptions]): Page scraping configuration
            webhook (Optional[Union[str, WebhookConfig]]): Notification webhook settings
            deduplicate_similar_urls (Optional[bool]): Remove similar URLs
            ignore_query_parameters (Optional[bool]): Ignore URL parameters
            regex_on_full_url (Optional[bool]): Apply regex to full URLs
            poll_interval (Optional[int]): Seconds between status checks (default: 2)
            idempotency_key (Optional[str]): Unique key to prevent duplicate requests
            **kwargs: Additional parameters to pass to the API

        Returns:
            CrawlStatusResponse with:
            * Crawling status and progress
            * Crawled page contents
            * Success/error information

        Raises:
            Exception: If crawl fails
        """
        crawl_params = {}

        # Add individual parameters
        if include_paths is not None:
            crawl_params['includePaths'] = include_paths
        if exclude_paths is not None:
            crawl_params['excludePaths'] = exclude_paths
        if max_depth is not None:
            crawl_params['maxDepth'] = max_depth
        if max_discovery_depth is not None:
            crawl_params['maxDiscoveryDepth'] = max_discovery_depth
        if limit is not None:
            crawl_params['limit'] = limit
        if allow_backward_links is not None:
            crawl_params['allowBackwardLinks'] = allow_backward_links
        if allow_external_links is not None:
            crawl_params['allowExternalLinks'] = allow_external_links
        if ignore_sitemap is not None:
            crawl_params['ignoreSitemap'] = ignore_sitemap
        if scrape_options is not None:
            crawl_params['scrapeOptions'] = scrape_options.dict(exclude_none=True)
        if webhook is not None:
            crawl_params['webhook'] = webhook
        if deduplicate_similar_urls is not None:
            crawl_params['deduplicateSimilarURLs'] = deduplicate_similar_urls
        if ignore_query_parameters is not None:
            crawl_params['ignoreQueryParameters'] = ignore_query_parameters
        if regex_on_full_url is not None:
            crawl_params['regexOnFullURL'] = regex_on_full_url

        # Add any additional kwargs
        crawl_params.update(kwargs)

        # Create final params object
        final_params = CrawlParams(**crawl_params)
        params_dict = final_params.dict(exclude_none=True)
        params_dict['url'] = url
        params_dict['origin'] = f"python-sdk@{version}"

        # Make request
        headers = self._prepare_headers(idempotency_key)
        response = self._post_request(f'{self.api_url}/v1/crawl', params_dict, headers)

        if response.status_code == 200:
            try:
                id = response.json().get('id')
            except:
                raise Exception(f'Failed to parse Firecrawl response as JSON.')
            return self._monitor_job_status(id, headers, poll_interval)
        else:
            self._handle_error(response, 'start crawl job')

    def async_crawl_url(
        self,
        url: str,
        *,
        include_paths: Optional[List[str]] = None,
        exclude_paths: Optional[List[str]] = None,
        max_depth: Optional[int] = None,
        max_discovery_depth: Optional[int] = None,
        limit: Optional[int] = None,
        allow_backward_links: Optional[bool] = None,
        allow_external_links: Optional[bool] = None,
        ignore_sitemap: Optional[bool] = None,
        scrape_options: Optional[ScrapeOptions] = None,
        webhook: Optional[Union[str, WebhookConfig]] = None,
        deduplicate_similar_urls: Optional[bool] = None,
        ignore_query_parameters: Optional[bool] = None,
        regex_on_full_url: Optional[bool] = None,
        idempotency_key: Optional[str] = None,
        **kwargs
    ) -> CrawlResponse:
        """
        Start an asynchronous crawl job.

        Args:
            url (str): Target URL to start crawling from
            include_paths (Optional[List[str]]): Patterns of URLs to include
            exclude_paths (Optional[List[str]]): Patterns of URLs to exclude
            max_depth (Optional[int]): Maximum crawl depth
            max_discovery_depth (Optional[int]): Maximum depth for finding new URLs
            limit (Optional[int]): Maximum pages to crawl
            allow_backward_links (Optional[bool]): Follow parent directory links
            allow_external_links (Optional[bool]): Follow external domain links
            ignore_sitemap (Optional[bool]): Skip sitemap.xml processing
            scrape_options (Optional[ScrapeOptions]): Page scraping configuration
            webhook (Optional[Union[str, WebhookConfig]]): Notification webhook settings
            deduplicate_similar_urls (Optional[bool]): Remove similar URLs
            ignore_query_parameters (Optional[bool]): Ignore URL parameters
            regex_on_full_url (Optional[bool]): Apply regex to full URLs
            idempotency_key (Optional[str]): Unique key to prevent duplicate requests
            **kwargs: Additional parameters to pass to the API

        Returns:
            CrawlResponse with:
            * success - Whether crawl started successfully
            * id - Unique identifier for the crawl job
            * url - Status check URL for the crawl
            * error - Error message if start failed

        Raises:
            Exception: If crawl initiation fails
        """
        crawl_params = {}

        # Add individual parameters
        if include_paths is not None:
            crawl_params['includePaths'] = include_paths
        if exclude_paths is not None:
            crawl_params['excludePaths'] = exclude_paths
        if max_depth is not None:
            crawl_params['maxDepth'] = max_depth
        if max_discovery_depth is not None:
            crawl_params['maxDiscoveryDepth'] = max_discovery_depth
        if limit is not None:
            crawl_params['limit'] = limit
        if allow_backward_links is not None:
            crawl_params['allowBackwardLinks'] = allow_backward_links
        if allow_external_links is not None:
            crawl_params['allowExternalLinks'] = allow_external_links
        if ignore_sitemap is not None:
            crawl_params['ignoreSitemap'] = ignore_sitemap
        if scrape_options is not None:
            crawl_params['scrapeOptions'] = scrape_options.dict(exclude_none=True)
        if webhook is not None:
            crawl_params['webhook'] = webhook
        if deduplicate_similar_urls is not None:
            crawl_params['deduplicateSimilarURLs'] = deduplicate_similar_urls
        if ignore_query_parameters is not None:
            crawl_params['ignoreQueryParameters'] = ignore_query_parameters
        if regex_on_full_url is not None:
            crawl_params['regexOnFullURL'] = regex_on_full_url

        # Add any additional kwargs
        crawl_params.update(kwargs)

        # Create final params object
        final_params = CrawlParams(**crawl_params)
        params_dict = final_params.dict(exclude_none=True)
        params_dict['url'] = url
        params_dict['origin'] = f"python-sdk@{version}"

        # Make request
        headers = self._prepare_headers(idempotency_key)
        response = self._post_request(f'{self.api_url}/v1/crawl', params_dict, headers)

        if response.status_code == 200:
            try:
                return CrawlResponse(**response.json())
            except:
                raise Exception(f'Failed to parse Firecrawl response as JSON.')
        else:
            self._handle_error(response, 'start crawl job')

    def check_crawl_status(self, id: str) -> CrawlStatusResponse:
        """
        Check the status and results of a crawl job.

        Args:
            id: Unique identifier for the crawl job

        Returns:
            CrawlStatusResponse containing:

            Status Information:
            * status - Current state (scraping/completed/failed/cancelled)
            * completed - Number of pages crawled
            * total - Total pages to crawl
            * creditsUsed - API credits consumed
            * expiresAt - Data expiration timestamp
            
            Results:
            * data - List of crawled documents
            * next - URL for next page of results (if paginated)
            * success - Whether status check succeeded
            * error - Error message if failed

        Raises:
            Exception: If status check fails
        """
        endpoint = f'/v1/crawl/{id}'

        headers = self._prepare_headers()
        response = self._get_request(f'{self.api_url}{endpoint}', headers)
        if response.status_code == 200:
            try:
                status_data = response.json()
            except:
                raise Exception(f'Failed to parse Firecrawl response as JSON.')
            if status_data['status'] == 'completed':
                if 'data' in status_data:
                    data = status_data['data']
                    while 'next' in status_data:
                        if len(status_data['data']) == 0:
                            break
                        next_url = status_data.get('next')
                        if not next_url:
                            logger.warning("Expected 'next' URL is missing.")
                            break
                        try:
                            status_response = self._get_request(next_url, headers)
                            if status_response.status_code != 200:
                                logger.error(f"Failed to fetch next page: {status_response.status_code}")
                                break
                            try:
                                next_data = status_response.json()
                            except:
                                raise Exception(f'Failed to parse Firecrawl response as JSON.')
                            data.extend(next_data.get('data', []))
                            status_data = next_data
                        except Exception as e:
                            logger.error(f"Error during pagination request: {e}")
                            break
                    status_data['data'] = data

            response = {
                'status': status_data.get('status'),
                'total': status_data.get('total'),
                'completed': status_data.get('completed'),
                'creditsUsed': status_data.get('creditsUsed'),
                'expiresAt': status_data.get('expiresAt'),
                'data': status_data.get('data')
            }

            if 'error' in status_data:
                response['error'] = status_data['error']

            if 'next' in status_data:
                response['next'] = status_data['next']

            return CrawlStatusResponse(
                success=False if 'error' in status_data else True,
                **response
            )
        else:
            self._handle_error(response, 'check crawl status')
    
    def check_crawl_errors(self, id: str) -> CrawlErrorsResponse:
        """
        Returns information about crawl errors.

        Args:
            id (str): The ID of the crawl job

        Returns:
            CrawlErrorsResponse containing:
            * errors (List[Dict[str, str]]): List of errors with fields:
                - id (str): Error ID
                - timestamp (str): When the error occurred
                - url (str): URL that caused the error
                - error (str): Error message
            * robotsBlocked (List[str]): List of URLs blocked by robots.txt

        Raises:
            Exception: If error check fails
        """
        headers = self._prepare_headers()
        response = self._get_request(f'{self.api_url}/v1/crawl/{id}/errors', headers)
        if response.status_code == 200:
            try:
                return CrawlErrorsResponse(**response.json())
            except:
                raise Exception(f'Failed to parse Firecrawl response as JSON.')
        else:
            self._handle_error(response, "check crawl errors")
    
    def cancel_crawl(self, id: str) -> Dict[str, Any]:
        """
        Cancel an asynchronous crawl job.

        Args:
            id (str): The ID of the crawl job to cancel

        Returns:
            Dict[str, Any] containing:
            * success (bool): Whether cancellation was successful
            * error (str, optional): Error message if cancellation failed

        Raises:
            Exception: If cancellation fails
        """
        headers = self._prepare_headers()
        response = self._delete_request(f'{self.api_url}/v1/crawl/{id}', headers)
        if response.status_code == 200:
            try:
                return response.json()
            except:
                raise Exception(f'Failed to parse Firecrawl response as JSON.')
        else:
            self._handle_error(response, "cancel crawl job")

    def crawl_url_and_watch(
            self,
            url: str,
            *,
            include_paths: Optional[List[str]] = None,
            exclude_paths: Optional[List[str]] = None,
            max_depth: Optional[int] = None,
            max_discovery_depth: Optional[int] = None,
            limit: Optional[int] = None,
            allow_backward_links: Optional[bool] = None,
            allow_external_links: Optional[bool] = None,
            ignore_sitemap: Optional[bool] = None,
            scrape_options: Optional[ScrapeOptions] = None,
            webhook: Optional[Union[str, WebhookConfig]] = None,
            deduplicate_similar_urls: Optional[bool] = None,
            ignore_query_parameters: Optional[bool] = None,
            regex_on_full_url: Optional[bool] = None,
            idempotency_key: Optional[str] = None,
            **kwargs
    ) -> 'CrawlWatcher':
        """
        Initiate a crawl job and return a CrawlWatcher to monitor the job via WebSocket.

        Args:
            url (str): Target URL to start crawling from
            include_paths (Optional[List[str]]): Patterns of URLs to include
            exclude_paths (Optional[List[str]]): Patterns of URLs to exclude
            max_depth (Optional[int]): Maximum crawl depth
            max_discovery_depth (Optional[int]): Maximum depth for finding new URLs
            limit (Optional[int]): Maximum pages to crawl
            allow_backward_links (Optional[bool]): Follow parent directory links
            allow_external_links (Optional[bool]): Follow external domain links
            ignore_sitemap (Optional[bool]): Skip sitemap.xml processing
            scrape_options (Optional[ScrapeOptions]): Page scraping configuration
            webhook (Optional[Union[str, WebhookConfig]]): Notification webhook settings
            deduplicate_similar_urls (Optional[bool]): Remove similar URLs
            ignore_query_parameters (Optional[bool]): Ignore URL parameters
            regex_on_full_url (Optional[bool]): Apply regex to full URLs
            idempotency_key (Optional[str]): Unique key to prevent duplicate requests
            **kwargs: Additional parameters to pass to the API

        Returns:
            CrawlWatcher: An instance to monitor the crawl job via WebSocket

        Raises:
            Exception: If crawl job fails to start
        """
        crawl_response = self.async_crawl_url(
            url,
            include_paths=include_paths,
            exclude_paths=exclude_paths,
            max_depth=max_depth,
            max_discovery_depth=max_discovery_depth,
            limit=limit,
            allow_backward_links=allow_backward_links,
            allow_external_links=allow_external_links,
            ignore_sitemap=ignore_sitemap,
            scrape_options=scrape_options,
            webhook=webhook,
            deduplicate_similar_urls=deduplicate_similar_urls,
            ignore_query_parameters=ignore_query_parameters,
            regex_on_full_url=regex_on_full_url,
            idempotency_key=idempotency_key,
            **kwargs
        )
        if crawl_response.success and crawl_response.id:
            return CrawlWatcher(crawl_response.id, self)
        else:
            raise Exception("Crawl job failed to start")

    def map_url(
            self,
            url: str,
            *,
            search: Optional[str] = None,
            ignore_sitemap: Optional[bool] = None,
            include_subdomains: Optional[bool] = None,
            sitemap_only: Optional[bool] = None,
            limit: Optional[int] = None,
            timeout: Optional[int] = None,
            params: Optional[MapParams] = None) -> MapResponse:
        """
        Map and discover links from a URL.

        Args:
            url (str): Target URL to map
            search (Optional[str]): Filter pattern for URLs
            ignore_sitemap (Optional[bool]): Skip sitemap.xml processing
            include_subdomains (Optional[bool]): Include subdomain links
            sitemap_only (Optional[bool]): Only use sitemap.xml
            limit (Optional[int]): Maximum URLs to return
            timeout (Optional[int]): Request timeout in milliseconds
            params (Optional[MapParams]): Additional mapping parameters

        Returns:
            MapResponse: Response containing:
                * success (bool): Whether request succeeded
                * links (List[str]): Discovered URLs
                * error (Optional[str]): Error message if any

        Raises:
            Exception: If mapping fails or response cannot be parsed
        """
        # Build map parameters
        map_params = {}
        if params:
            map_params.update(params.dict(exclude_none=True))

        # Add individual parameters
        if search is not None:
            map_params['search'] = search
        if ignore_sitemap is not None:
            map_params['ignoreSitemap'] = ignore_sitemap
        if include_subdomains is not None:
            map_params['includeSubdomains'] = include_subdomains
        if sitemap_only is not None:
            map_params['sitemapOnly'] = sitemap_only
        if limit is not None:
            map_params['limit'] = limit
        if timeout is not None:
            map_params['timeout'] = timeout

        # Create final params object
        final_params = MapParams(**map_params)
        params_dict = final_params.dict(exclude_none=True)
        params_dict['url'] = url
        params_dict['origin'] = f"python-sdk@{version}"

        # Make request
        response = requests.post(
            f"{self.api_url}/v1/map",
            headers={"Authorization": f"Bearer {self.api_key}"},
            json=params_dict
        )

        if response.status_code == 200:
            try:
                response_json = response.json()
                if response_json.get('success') and 'links' in response_json:
                    return MapResponse(**response_json)
                elif "error" in response_json:
                    raise Exception(f'Map failed. Error: {response_json["error"]}')
                else:
                    raise Exception(f'Map failed. Error: {response_json}')
            except ValueError:
                raise Exception('Failed to parse Firecrawl response as JSON.')
        else:
            self._handle_error(response, 'map')

    def batch_scrape_urls(
        self,
        urls: List[str],
        *,
        formats: Optional[List[Literal["markdown", "html", "rawHtml", "content", "links", "screenshot", "screenshot@fullPage", "extract", "json"]]] = None,
        headers: Optional[Dict[str, str]] = None,
        include_tags: Optional[List[str]] = None,
        exclude_tags: Optional[List[str]] = None,
        only_main_content: Optional[bool] = None,
        wait_for: Optional[int] = None,
        timeout: Optional[int] = None,
        location: Optional[LocationConfig] = None,
        mobile: Optional[bool] = None,
        skip_tls_verification: Optional[bool] = None,
        remove_base64_images: Optional[bool] = None,
        block_ads: Optional[bool] = None,
        proxy: Optional[Literal["basic", "stealth"]] = None,
        extract: Optional[JsonConfig] = None,
        json_options: Optional[JsonConfig] = None,
        actions: Optional[List[Union[WaitAction, ScreenshotAction, ClickAction, WriteAction, PressAction, ScrollAction, ScrapeAction, ExecuteJavascriptAction]]] = None,
        agent: Optional[AgentOptions] = None,
        poll_interval: Optional[int] = 2,
        idempotency_key: Optional[str] = None,
        **kwargs
    ) -> BatchScrapeStatusResponse:
        """
        Batch scrape multiple URLs and monitor until completion.

        Args:
            urls (List[str]): URLs to scrape
            formats (Optional[List[Literal]]): Content formats to retrieve
            headers (Optional[Dict[str, str]]): Custom HTTP headers
            include_tags (Optional[List[str]]): HTML tags to include
            exclude_tags (Optional[List[str]]): HTML tags to exclude
            only_main_content (Optional[bool]): Extract main content only
            wait_for (Optional[int]): Wait time in milliseconds
            timeout (Optional[int]): Request timeout in milliseconds
            location (Optional[LocationConfig]): Location configuration
            mobile (Optional[bool]): Use mobile user agent
            skip_tls_verification (Optional[bool]): Skip TLS verification
            remove_base64_images (Optional[bool]): Remove base64 encoded images
            block_ads (Optional[bool]): Block advertisements
            proxy (Optional[Literal]): Proxy type to use
            extract (Optional[JsonConfig]): Content extraction config
            json_options (Optional[JsonConfig]): JSON extraction config
            actions (Optional[List[Union]]): Actions to perform
            agent (Optional[AgentOptions]): Agent configuration
            poll_interval (Optional[int]): Seconds between status checks (default: 2)
            idempotency_key (Optional[str]): Unique key to prevent duplicate requests
            **kwargs: Additional parameters to pass to the API

        Returns:
            BatchScrapeStatusResponse with:
            * Scraping status and progress
            * Scraped content for each URL
            * Success/error information

        Raises:
            Exception: If batch scrape fails
        """
        scrape_params = {}

        # Add individual parameters
        if formats is not None:
            scrape_params['formats'] = formats
        if headers is not None:
            scrape_params['headers'] = headers
        if include_tags is not None:
            scrape_params['includeTags'] = include_tags
        if exclude_tags is not None:
            scrape_params['excludeTags'] = exclude_tags
        if only_main_content is not None:
            scrape_params['onlyMainContent'] = only_main_content
        if wait_for is not None:
            scrape_params['waitFor'] = wait_for
        if timeout is not None:
            scrape_params['timeout'] = timeout
        if location is not None:
            scrape_params['location'] = location.dict(exclude_none=True)
        if mobile is not None:
            scrape_params['mobile'] = mobile
        if skip_tls_verification is not None:
            scrape_params['skipTlsVerification'] = skip_tls_verification
        if remove_base64_images is not None:
            scrape_params['removeBase64Images'] = remove_base64_images
        if block_ads is not None:
            scrape_params['blockAds'] = block_ads
        if proxy is not None:
            scrape_params['proxy'] = proxy
        if extract is not None:
            if hasattr(extract.schema, 'schema'):
                extract.schema = extract.schema.schema()
            scrape_params['extract'] = extract.dict(exclude_none=True)
        if json_options is not None:
            if hasattr(json_options.schema, 'schema'):
                json_options.schema = json_options.schema.schema()
            scrape_params['jsonOptions'] = json_options.dict(exclude_none=True)
        if actions is not None:
            scrape_params['actions'] = [action.dict(exclude_none=True) for action in actions]
        if agent is not None:
            scrape_params['agent'] = agent.dict(exclude_none=True)

        # Add any additional kwargs
        scrape_params.update(kwargs)

        # Create final params object
        final_params = ScrapeParams(**scrape_params)
        params_dict = final_params.dict(exclude_none=True)
        params_dict['urls'] = urls
        params_dict['origin'] = f"python-sdk@{version}"

        # Make request
        headers = self._prepare_headers(idempotency_key)
        response = self._post_request(f'{self.api_url}/v1/batch/scrape', params_dict, headers)

        if response.status_code == 200:
            try:
                id = response.json().get('id')
            except:
                raise Exception(f'Failed to parse Firecrawl response as JSON.')
            return self._monitor_job_status(id, headers, poll_interval)
        else:
            self._handle_error(response, 'start batch scrape job')

    def async_batch_scrape_urls(
        self,
        urls: List[str],
        *,
        formats: Optional[List[Literal["markdown", "html", "rawHtml", "content", "links", "screenshot", "screenshot@fullPage", "extract", "json"]]] = None,
        headers: Optional[Dict[str, str]] = None,
        include_tags: Optional[List[str]] = None,
        exclude_tags: Optional[List[str]] = None,
        only_main_content: Optional[bool] = None,
        wait_for: Optional[int] = None,
        timeout: Optional[int] = None,
        location: Optional[LocationConfig] = None,
        mobile: Optional[bool] = None,
        skip_tls_verification: Optional[bool] = None,
        remove_base64_images: Optional[bool] = None,
        block_ads: Optional[bool] = None,
        proxy: Optional[Literal["basic", "stealth"]] = None,
        extract: Optional[JsonConfig] = None,
        json_options: Optional[JsonConfig] = None,
        actions: Optional[List[Union[WaitAction, ScreenshotAction, ClickAction, WriteAction, PressAction, ScrollAction, ScrapeAction, ExecuteJavascriptAction]]] = None,
        agent: Optional[AgentOptions] = None,
        idempotency_key: Optional[str] = None,
        **kwargs
    ) -> BatchScrapeResponse:
        """
        Initiate a batch scrape job asynchronously.

        Args:
            urls (List[str]): URLs to scrape
            formats (Optional[List[Literal]]): Content formats to retrieve
            headers (Optional[Dict[str, str]]): Custom HTTP headers
            include_tags (Optional[List[str]]): HTML tags to include
            exclude_tags (Optional[List[str]]): HTML tags to exclude
            only_main_content (Optional[bool]): Extract main content only
            wait_for (Optional[int]): Wait time in milliseconds
            timeout (Optional[int]): Request timeout in milliseconds
            location (Optional[LocationConfig]): Location configuration
            mobile (Optional[bool]): Use mobile user agent
            skip_tls_verification (Optional[bool]): Skip TLS verification
            remove_base64_images (Optional[bool]): Remove base64 encoded images
            block_ads (Optional[bool]): Block advertisements
            proxy (Optional[Literal]): Proxy type to use
            extract (Optional[JsonConfig]): Content extraction config
            json_options (Optional[JsonConfig]): JSON extraction config
            actions (Optional[List[Union]]): Actions to perform
            agent (Optional[AgentOptions]): Agent configuration
            idempotency_key (Optional[str]): Unique key to prevent duplicate requests
            **kwargs: Additional parameters to pass to the API

        Returns:
            BatchScrapeResponse with:
            * success - Whether job started successfully
            * id - Unique identifier for the job
            * url - Status check URL
            * error - Error message if start failed

        Raises:
            Exception: If job initiation fails
        """
        scrape_params = {}

        # Add individual parameters
        if formats is not None:
            scrape_params['formats'] = formats
        if headers is not None:
            scrape_params['headers'] = headers
        if include_tags is not None:
            scrape_params['includeTags'] = include_tags
        if exclude_tags is not None:
            scrape_params['excludeTags'] = exclude_tags
        if only_main_content is not None:
            scrape_params['onlyMainContent'] = only_main_content
        if wait_for is not None:
            scrape_params['waitFor'] = wait_for
        if timeout is not None:
            scrape_params['timeout'] = timeout
        if location is not None:
            scrape_params['location'] = location.dict(exclude_none=True)
        if mobile is not None:
            scrape_params['mobile'] = mobile
        if skip_tls_verification is not None:
            scrape_params['skipTlsVerification'] = skip_tls_verification
        if remove_base64_images is not None:
            scrape_params['removeBase64Images'] = remove_base64_images
        if block_ads is not None:
            scrape_params['blockAds'] = block_ads
        if proxy is not None:
            scrape_params['proxy'] = proxy
        if extract is not None:
            if hasattr(extract.schema, 'schema'):
                extract.schema = extract.schema.schema()
            scrape_params['extract'] = extract.dict(exclude_none=True)
        if json_options is not None:
            if hasattr(json_options.schema, 'schema'):
                json_options.schema = json_options.schema.schema()
            scrape_params['jsonOptions'] = json_options.dict(exclude_none=True)
        if actions is not None:
            scrape_params['actions'] = [action.dict(exclude_none=True) for action in actions]
        if agent is not None:
            scrape_params['agent'] = agent.dict(exclude_none=True)

        # Add any additional kwargs
        scrape_params.update(kwargs)

        # Create final params object
        final_params = ScrapeParams(**scrape_params)
        params_dict = final_params.dict(exclude_none=True)
        params_dict['urls'] = urls
        params_dict['origin'] = f"python-sdk@{version}"

        # Make request
        headers = self._prepare_headers(idempotency_key)
        response = self._post_request(f'{self.api_url}/v1/batch/scrape', params_dict, headers)

        if response.status_code == 200:
            try:
                return BatchScrapeResponse(**response.json())
            except:
                raise Exception(f'Failed to parse Firecrawl response as JSON.')
        else:
            self._handle_error(response, 'start batch scrape job')
    
    def batch_scrape_urls_and_watch(
        self,
        urls: List[str],
        *,
        formats: Optional[List[Literal["markdown", "html", "rawHtml", "content", "links", "screenshot", "screenshot@fullPage", "extract", "json"]]] = None,
        headers: Optional[Dict[str, str]] = None,
        include_tags: Optional[List[str]] = None,
        exclude_tags: Optional[List[str]] = None,
        only_main_content: Optional[bool] = None,
        wait_for: Optional[int] = None,
        timeout: Optional[int] = None,
        location: Optional[LocationConfig] = None,
        mobile: Optional[bool] = None,
        skip_tls_verification: Optional[bool] = None,
        remove_base64_images: Optional[bool] = None,
        block_ads: Optional[bool] = None,
        proxy: Optional[Literal["basic", "stealth"]] = None,
        extract: Optional[JsonConfig] = None,
        json_options: Optional[JsonConfig] = None,
        actions: Optional[List[Union[WaitAction, ScreenshotAction, ClickAction, WriteAction, PressAction, ScrollAction, ScrapeAction, ExecuteJavascriptAction]]] = None,
        agent: Optional[AgentOptions] = None,
        idempotency_key: Optional[str] = None,
        **kwargs
    ) -> 'CrawlWatcher':
        """
        Initiate a batch scrape job and return a CrawlWatcher to monitor the job via WebSocket.

        Args:
            urls (List[str]): URLs to scrape
            formats (Optional[List[Literal]]): Content formats to retrieve
            headers (Optional[Dict[str, str]]): Custom HTTP headers
            include_tags (Optional[List[str]]): HTML tags to include
            exclude_tags (Optional[List[str]]): HTML tags to exclude
            only_main_content (Optional[bool]): Extract main content only
            wait_for (Optional[int]): Wait time in milliseconds
            timeout (Optional[int]): Request timeout in milliseconds
            location (Optional[LocationConfig]): Location configuration
            mobile (Optional[bool]): Use mobile user agent
            skip_tls_verification (Optional[bool]): Skip TLS verification
            remove_base64_images (Optional[bool]): Remove base64 encoded images
            block_ads (Optional[bool]): Block advertisements
            proxy (Optional[Literal]): Proxy type to use
            extract (Optional[JsonConfig]): Content extraction config
            json_options (Optional[JsonConfig]): JSON extraction config
            actions (Optional[List[Union]]): Actions to perform
            agent (Optional[AgentOptions]): Agent configuration
            idempotency_key (Optional[str]): Unique key to prevent duplicate requests
            **kwargs: Additional parameters to pass to the API

        Returns:
            CrawlWatcher: An instance to monitor the batch scrape job via WebSocket

        Raises:
            Exception: If batch scrape job fails to start
        """
        scrape_params = {}

        # Add individual parameters
        if formats is not None:
            scrape_params['formats'] = formats
        if headers is not None:
            scrape_params['headers'] = headers
        if include_tags is not None:
            scrape_params['includeTags'] = include_tags
        if exclude_tags is not None:
            scrape_params['excludeTags'] = exclude_tags
        if only_main_content is not None:
            scrape_params['onlyMainContent'] = only_main_content
        if wait_for is not None:
            scrape_params['waitFor'] = wait_for
        if timeout is not None:
            scrape_params['timeout'] = timeout
        if location is not None:
            scrape_params['location'] = location.dict(exclude_none=True)
        if mobile is not None:
            scrape_params['mobile'] = mobile
        if skip_tls_verification is not None:
            scrape_params['skipTlsVerification'] = skip_tls_verification
        if remove_base64_images is not None:
            scrape_params['removeBase64Images'] = remove_base64_images
        if block_ads is not None:
            scrape_params['blockAds'] = block_ads
        if proxy is not None:
            scrape_params['proxy'] = proxy
        if extract is not None:
            if hasattr(extract.schema, 'schema'):
                extract.schema = extract.schema.schema()
            scrape_params['extract'] = extract.dict(exclude_none=True)
        if json_options is not None:
            if hasattr(json_options.schema, 'schema'):
                json_options.schema = json_options.schema.schema()
            scrape_params['jsonOptions'] = json_options.dict(exclude_none=True)
        if actions is not None:
            scrape_params['actions'] = [action.dict(exclude_none=True) for action in actions]
        if agent is not None:
            scrape_params['agent'] = agent.dict(exclude_none=True)

        # Add any additional kwargs
        scrape_params.update(kwargs)

        # Create final params object
        final_params = ScrapeParams(**scrape_params)
        params_dict = final_params.dict(exclude_none=True)
        params_dict['urls'] = urls
        params_dict['origin'] = f"python-sdk@{version}"

        # Make request
        headers = self._prepare_headers(idempotency_key)
        response = self._post_request(f'{self.api_url}/v1/batch/scrape', params_dict, headers)

        if response.status_code == 200:
            try:
                crawl_response = BatchScrapeResponse(**response.json())
                if crawl_response.success and crawl_response.id:
                    return CrawlWatcher(crawl_response.id, self)
                else:
                    raise Exception("Batch scrape job failed to start")
            except:
                raise Exception(f'Failed to parse Firecrawl response as JSON.')
        else:
            self._handle_error(response, 'start batch scrape job')
    
    def check_batch_scrape_status(self, id: str) -> BatchScrapeStatusResponse:
        """
        Check the status of a batch scrape job using the Firecrawl API.

        Args:
            id (str): The ID of the batch scrape job.

        Returns:
            BatchScrapeStatusResponse: The status of the batch scrape job.

        Raises:
            Exception: If the status check request fails.
        """
        endpoint = f'/v1/batch/scrape/{id}'

        headers = self._prepare_headers()
        response = self._get_request(f'{self.api_url}{endpoint}', headers)
        if response.status_code == 200:
            try:
                status_data = response.json()
            except:
                raise Exception(f'Failed to parse Firecrawl response as JSON.')
            if status_data['status'] == 'completed':
                if 'data' in status_data:
                    data = status_data['data']
                    while 'next' in status_data:
                        if len(status_data['data']) == 0:
                            break
                        next_url = status_data.get('next')
                        if not next_url:
                            logger.warning("Expected 'next' URL is missing.")
                            break
                        try:
                            status_response = self._get_request(next_url, headers)
                            if status_response.status_code != 200:
                                logger.error(f"Failed to fetch next page: {status_response.status_code}")
                                break
                            try:
                                next_data = status_response.json()
                            except:
                                raise Exception(f'Failed to parse Firecrawl response as JSON.')
                            data.extend(next_data.get('data', []))
                            status_data = next_data
                        except Exception as e:
                            logger.error(f"Error during pagination request: {e}")
                            break
                    status_data['data'] = data

            return BatchScrapeStatusResponse(**{
                'success': False if 'error' in status_data else True,
                'status': status_data.get('status'),
                'total': status_data.get('total'),
                'completed': status_data.get('completed'),
                'creditsUsed': status_data.get('creditsUsed'),
                'expiresAt': status_data.get('expiresAt'),
                'data': status_data.get('data'),
                'next': status_data.get('next'),
                'error': status_data.get('error')
            })
        else:
            self._handle_error(response, 'check batch scrape status')

    def check_batch_scrape_errors(self, id: str) -> CrawlErrorsResponse:
        """
        Returns information about batch scrape errors.

        Args:
            id (str): The ID of the crawl job.

        Returns:
            CrawlErrorsResponse: A response containing:
            * errors (List[Dict[str, str]]): List of errors with fields:
              * id (str): Error ID
              * timestamp (str): When the error occurred
              * url (str): URL that caused the error
              * error (str): Error message
            * robotsBlocked (List[str]): List of URLs blocked by robots.txt

        Raises:
            Exception: If the error check request fails
        """
        headers = self._prepare_headers()
        response = self._get_request(f'{self.api_url}/v1/batch/scrape/{id}/errors', headers)
        if response.status_code == 200:
            try:
                return CrawlErrorsResponse(**response.json())
            except:
                raise Exception(f'Failed to parse Firecrawl response as JSON.')
        else:
            self._handle_error(response, "check batch scrape errors")

    def extract(
            self,
            urls: Optional[List[str]] = None,
            *,
            prompt: Optional[str] = None,
            schema: Optional[Any] = None,
            system_prompt: Optional[str] = None,
            allow_external_links: Optional[bool] = False,
            enable_web_search: Optional[bool] = False,
            show_sources: Optional[bool] = False,
            agent: Optional[Dict[str, Any]] = None) -> ExtractResponse[Any]:
        """
        Extract structured information from URLs.

        Args:
            urls (Optional[List[str]]): URLs to extract from
            prompt (Optional[str]): Custom extraction prompt
            schema (Optional[Any]): JSON schema/Pydantic model
            system_prompt (Optional[str]): System context
            allow_external_links (Optional[bool]): Follow external links
            enable_web_search (Optional[bool]): Enable web search
            show_sources (Optional[bool]): Include source URLs
            agent (Optional[Dict[str, Any]]): Agent configuration

        Returns:
            ExtractResponse[Any] with:
            * success (bool): Whether request succeeded
            * data (Optional[Any]): Extracted data matching schema
            * error (Optional[str]): Error message if any

        Raises:
            ValueError: If prompt/schema missing or extraction fails
        """
        headers = self._prepare_headers()

        if not prompt and not schema:
            raise ValueError("Either prompt or schema is required")

        if not urls and not prompt:
            raise ValueError("Either urls or prompt is required")

        if schema:
            if hasattr(schema, 'model_json_schema'):
                # Convert Pydantic model to JSON schema
                schema = schema.model_json_schema()
            # Otherwise assume it's already a JSON schema dict

        request_data = {
            'urls': urls or [],
            'allowExternalLinks': allow_external_links,
            'enableWebSearch': enable_web_search,
            'showSources': show_sources,
            'schema': schema,
            'origin': f'python-sdk@{get_version()}'
        }

        # Only add prompt and systemPrompt if they exist
        if prompt:
            request_data['prompt'] = prompt
        if system_prompt:
            request_data['systemPrompt'] = system_prompt
            
        if agent:
            request_data['agent'] = agent

        try:
            # Send the initial extract request
            response = self._post_request(
                f'{self.api_url}/v1/extract',
                request_data,
                headers
            )
            if response.status_code == 200:
                try:
                    data = response.json()
                except:
                    raise Exception(f'Failed to parse Firecrawl response as JSON.')
                if data['success']:
                    job_id = data.get('id')
                    if not job_id:
                        raise Exception('Job ID not returned from extract request.')

                    # Poll for the extract status
                    while True:
                        status_response = self._get_request(
                            f'{self.api_url}/v1/extract/{job_id}',
                            headers
                        )
                        if status_response.status_code == 200:
                            try:
                                status_data = status_response.json()
                            except:
                                raise Exception(f'Failed to parse Firecrawl response as JSON.')
                            if status_data['status'] == 'completed':
                                return ExtractResponse(**status_data)
                            elif status_data['status'] in ['failed', 'cancelled']:
                                raise Exception(f'Extract job {status_data["status"]}. Error: {status_data["error"]}')
                        else:
                            self._handle_error(status_response, "extract-status")

                        time.sleep(2)  # Polling interval
                else:
                    raise Exception(f'Failed to extract. Error: {data["error"]}')
            else:
                self._handle_error(response, "extract")
        except Exception as e:
            raise ValueError(str(e), 500)

        return ExtractResponse(success=False, error="Internal server error.")
    
    def get_extract_status(self, job_id: str) -> ExtractResponse[Any]:
        """
        Retrieve the status of an extract job.

        Args:
            job_id (str): The ID of the extract job.

        Returns:
            ExtractResponse[Any]: The status of the extract job.

        Raises:
            ValueError: If there is an error retrieving the status.
        """
        headers = self._prepare_headers()
        try:
            response = self._get_request(f'{self.api_url}/v1/extract/{job_id}', headers)
            if response.status_code == 200:
                try:
                    return ExtractResponse(**response.json())
                except:
                    raise Exception(f'Failed to parse Firecrawl response as JSON.')
            else:
                self._handle_error(response, "get extract status")
        except Exception as e:
            raise ValueError(str(e), 500)

    def async_extract(
            self,
            urls: Optional[List[str]] = None,
            *,
            prompt: Optional[str] = None,
            schema: Optional[Any] = None,
            system_prompt: Optional[str] = None,
            allow_external_links: Optional[bool] = False,
            enable_web_search: Optional[bool] = False,
            show_sources: Optional[bool] = False,
            agent: Optional[Dict[str, Any]] = None) -> ExtractResponse[Any]:
        """
        Initiate an asynchronous extract job.

        Args:
            urls (List[str]): URLs to extract information from
            prompt (Optional[str]): Custom extraction prompt
            schema (Optional[Any]): JSON schema/Pydantic model
            system_prompt (Optional[str]): System context
            allow_external_links (Optional[bool]): Follow external links
            enable_web_search (Optional[bool]): Enable web search
            show_sources (Optional[bool]): Include source URLs
            agent (Optional[Dict[str, Any]]): Agent configuration
            idempotency_key (Optional[str]): Unique key to prevent duplicate requests

        Returns:
            ExtractResponse[Any] with:
            * success (bool): Whether request succeeded
            * data (Optional[Any]): Extracted data matching schema
            * error (Optional[str]): Error message if any

        Raises:
            ValueError: If job initiation fails
        """
        headers = self._prepare_headers()
        
        schema = schema
        if schema:
            if hasattr(schema, 'model_json_schema'):
                # Convert Pydantic model to JSON schema
                schema = schema.model_json_schema()
            # Otherwise assume it's already a JSON schema dict

        request_data = {
            'urls': urls,
            'allowExternalLinks': allow_external_links,
            'enableWebSearch': enable_web_search,
            'showSources': show_sources,
            'schema': schema,
            'origin': f'python-sdk@{version}'
        }

        if prompt:
            request_data['prompt'] = prompt
        if system_prompt:
            request_data['systemPrompt'] = system_prompt
        if agent:
            request_data['agent'] = agent

        try:
            response = self._post_request(f'{self.api_url}/v1/extract', request_data, headers)
            if response.status_code == 200:
                try:
                    return ExtractResponse(**response.json())
                except:
                    raise Exception(f'Failed to parse Firecrawl response as JSON.')
            else:
                self._handle_error(response, "async extract")
        except Exception as e:
            raise ValueError(str(e), 500)

    def generate_llms_text(
            self,
            url: str,
            *,
            max_urls: Optional[int] = None,
            show_full_text: Optional[bool] = None,
            experimental_stream: Optional[bool] = None) -> GenerateLLMsTextStatusResponse:
        """
        Generate LLMs.txt for a given URL and poll until completion.

        Args:
            url (str): Target URL to generate LLMs.txt from
            max_urls (Optional[int]): Maximum URLs to process (default: 10)
            show_full_text (Optional[bool]): Include full text in output (default: False)
            experimental_stream (Optional[bool]): Enable experimental streaming

        Returns:
            GenerateLLMsTextStatusResponse with:
            * Generated LLMs.txt content
            * Full version if requested
            * Generation status
            * Success/error information

        Raises:
            Exception: If generation fails
        """
        params = GenerateLLMsTextParams(
            maxUrls=max_urls,
            showFullText=show_full_text,
            __experimental_stream=experimental_stream
        )

        response = self.async_generate_llms_text(
            url,
            max_urls=max_urls,
            show_full_text=show_full_text,
            experimental_stream=experimental_stream
        )
        if not response.get('success') or 'id' not in response:
            return response

        job_id = response['id']
        while True:
            status = self.check_generate_llms_text_status(job_id)
            
            if status['status'] == 'completed':
                return status
            elif status['status'] == 'failed':
                raise Exception(f'LLMs.txt generation failed. Error: {status.get("error")}')
            elif status['status'] != 'processing':
                break

            time.sleep(2)  # Polling interval

        return {'success': False, 'error': 'LLMs.txt generation job terminated unexpectedly'}

    def async_generate_llms_text(
            self,
            url: str,
            *,
            max_urls: Optional[int] = None,
            show_full_text: Optional[bool] = None,
            experimental_stream: Optional[bool] = None) -> GenerateLLMsTextResponse:
        """
        Initiate an asynchronous LLMs.txt generation operation.

        Args:
            url (str): The target URL to generate LLMs.txt from. Must be a valid HTTP/HTTPS URL.
            max_urls (Optional[int]): Maximum URLs to process (default: 10)
            show_full_text (Optional[bool]): Include full text in output (default: False)
            experimental_stream (Optional[bool]): Enable experimental streaming

        Returns:
            GenerateLLMsTextResponse: A response containing:
            * success (bool): Whether the generation initiation was successful
            * id (str): The unique identifier for the generation job
            * error (str, optional): Error message if initiation failed

        Raises:
            Exception: If the generation job initiation fails.
        """
        params = GenerateLLMsTextParams(
            maxUrls=max_urls,
            showFullText=show_full_text,
            __experimental_stream=experimental_stream
        )

        headers = self._prepare_headers()
        json_data = {'url': url, **params.dict(exclude_none=True)}
        json_data['origin'] = f"python-sdk@{version}"

        try:
            response = self._post_request(f'{self.api_url}/v1/llmstxt', json_data, headers)
            if response.status_code == 200:
                try:
                    return response.json()
                except:
                    raise Exception('Failed to parse Firecrawl response as JSON.')
            else:
                self._handle_error(response, 'start LLMs.txt generation')
        except Exception as e:
            raise ValueError(str(e))

        return {'success': False, 'error': 'Internal server error'}

    def check_generate_llms_text_status(self, id: str) -> GenerateLLMsTextStatusResponse:
        """
        Check the status of a LLMs.txt generation operation.

        Args:
            id (str): The unique identifier of the LLMs.txt generation job to check status for.

        Returns:
            GenerateLLMsTextStatusResponse: A response containing:
            * success (bool): Whether the generation was successful
            * status (str): Status of generation ("processing", "completed", "failed")
            * data (Dict[str, str], optional): Generated text with fields:
              * llmstxt (str): Generated LLMs.txt content
              * llmsfulltxt (str, optional): Full version if requested
            * error (str, optional): Error message if generation failed
            * expiresAt (str): When the generated data expires

        Raises:
            Exception: If the status check fails.
        """
        headers = self._prepare_headers()
        try:
            response = self._get_request(f'{self.api_url}/v1/llmstxt/{id}', headers)
            if response.status_code == 200:
                try:
                    return response.json()
                except:
                    raise Exception('Failed to parse Firecrawl response as JSON.')
            elif response.status_code == 404:
                raise Exception('LLMs.txt generation job not found')
            else:
                self._handle_error(response, 'check LLMs.txt generation status')
        except Exception as e:
            raise ValueError(str(e))

        return {'success': False, 'error': 'Internal server error'}

    def _prepare_headers(
            self,
            idempotency_key: Optional[str] = None) -> Dict[str, str]:
        """
        Prepare the headers for API requests.

        Args:
            idempotency_key (Optional[str]): A unique key to ensure idempotency of requests.

        Returns:
            Dict[str, str]: The headers including content type, authorization, and optionally idempotency key.
        """
        if idempotency_key:
            return {
                'Content-Type': 'application/json',
                'Authorization': f'Bearer {self.api_key}',
                'x-idempotency-key': idempotency_key
            }

        return {
            'Content-Type': 'application/json',
            'Authorization': f'Bearer {self.api_key}',
        }

    def _post_request(
            self,
            url: str,
            data: Dict[str, Any],
            headers: Dict[str, str],
            retries: int = 3,
            backoff_factor: float = 0.5) -> requests.Response:
        """
        Make a POST request with retries.

        Args:
            url (str): The URL to send the POST request to.
            data (Dict[str, Any]): The JSON data to include in the POST request.
            headers (Dict[str, str]): The headers to include in the POST request.
            retries (int): Number of retries for the request.
            backoff_factor (float): Backoff factor for retries.

        Returns:
            requests.Response: The response from the POST request.

        Raises:
            requests.RequestException: If the request fails after the specified retries.
        """
        for attempt in range(retries):
            response = requests.post(url, headers=headers, json=data, timeout=((data["timeout"] + 5000) if "timeout" in data else None))
            if response.status_code == 502:
                time.sleep(backoff_factor * (2 ** attempt))
            else:
                return response
        return response

    def _get_request(
            self,
            url: str,
            headers: Dict[str, str],
            retries: int = 3,
            backoff_factor: float = 0.5) -> requests.Response:
        """
        Make a GET request with retries.

        Args:
            url (str): The URL to send the GET request to.
            headers (Dict[str, str]): The headers to include in the GET request.
            retries (int): Number of retries for the request.
            backoff_factor (float): Backoff factor for retries.

        Returns:
            requests.Response: The response from the GET request.

        Raises:
            requests.RequestException: If the request fails after the specified retries.
        """
        for attempt in range(retries):
            response = requests.get(url, headers=headers)
            if response.status_code == 502:
                time.sleep(backoff_factor * (2 ** attempt))
            else:
                return response
        return response
    
    def _delete_request(
            self,
            url: str,
            headers: Dict[str, str],
            retries: int = 3,
            backoff_factor: float = 0.5) -> requests.Response:
        """
        Make a DELETE request with retries.

        Args:
            url (str): The URL to send the DELETE request to.
            headers (Dict[str, str]): The headers to include in the DELETE request.
            retries (int): Number of retries for the request.
            backoff_factor (float): Backoff factor for retries.

        Returns:
            requests.Response: The response from the DELETE request.

        Raises:
            requests.RequestException: If the request fails after the specified retries.
        """
        for attempt in range(retries):
            response = requests.delete(url, headers=headers)
            if response.status_code == 502:
                time.sleep(backoff_factor * (2 ** attempt))
            else:
                return response
        return response

    def _monitor_job_status(
            self,
            id: str,
            headers: Dict[str, str],
            poll_interval: int) -> CrawlStatusResponse:
        """
        Monitor the status of a crawl job until completion.

        Args:
            id (str): The ID of the crawl job.
            headers (Dict[str, str]): The headers to include in the status check requests.
            poll_interval (int): Seconds between status checks.

        Returns:
            CrawlStatusResponse: The crawl results if the job is completed successfully.

        Raises:
            Exception: If the job fails or an error occurs during status checks.
        """
        while True:
            api_url = f'{self.api_url}/v1/crawl/{id}'

            status_response = self._get_request(api_url, headers)
            if status_response.status_code == 200:
                try:
                    status_data = status_response.json()
                except:
                    raise Exception(f'Failed to parse Firecrawl response as JSON.')
                if status_data['status'] == 'completed':
                    if 'data' in status_data:
                        data = status_data['data']
                        while 'next' in status_data:
                            if len(status_data['data']) == 0:
                                break
                            status_response = self._get_request(status_data['next'], headers)
                            try:
                                status_data = status_response.json()
                            except:
                                raise Exception(f'Failed to parse Firecrawl response as JSON.')
                            data.extend(status_data.get('data', []))
                        status_data['data'] = data
                        return CrawlStatusResponse(**status_data)
                    else:
                        raise Exception('Crawl job completed but no data was returned')
                elif status_data['status'] in ['active', 'paused', 'pending', 'queued', 'waiting', 'scraping']:
                    poll_interval=max(poll_interval,2)
                    time.sleep(poll_interval)  # Wait for the specified interval before checking again
                else:
                    raise Exception(f'Crawl job failed or was stopped. Status: {status_data["status"]}')
            else:
                self._handle_error(status_response, 'check crawl status')

    def _handle_error(
            self,
            response: requests.Response,
            action: str) -> None:
        """
        Handle errors from API responses.

        Args:
            response (requests.Response): The response object from the API request.
            action (str): Description of the action that was being performed.

        Raises:
            Exception: An exception with a message containing the status code and error details from the response.
        """
        try:
            error_message = response.json().get('error', 'No error message provided.')
            error_details = response.json().get('details', 'No additional error details provided.')
        except:
            raise requests.exceptions.HTTPError(f'Failed to parse Firecrawl error response as JSON. Status code: {response.status_code}', response=response)
        
        message = self._get_error_message(response.status_code, action, error_message, error_details)

        # Raise an HTTPError with the custom message and attach the response
        raise requests.exceptions.HTTPError(message, response=response)

    def _get_error_message(self, status_code: int, action: str, error_message: str, error_details: str) -> str:
        """
        Generate a standardized error message based on HTTP status code.
        
        Args:
            status_code (int): The HTTP status code from the response
            action (str): Description of the action that was being performed
            error_message (str): The error message from the API response
            error_details (str): Additional error details from the API response
            
        Returns:
            str: A formatted error message
        """
        if status_code == 402:
            return f"Payment Required: Failed to {action}. {error_message} - {error_details}"
        elif status_code == 403:
            message = f"Website Not Supported: Failed to {action}. {error_message} - {error_details}"
        elif status_code == 408:
            return f"Request Timeout: Failed to {action} as the request timed out. {error_message} - {error_details}"
        elif status_code == 409:
            return f"Conflict: Failed to {action} due to a conflict. {error_message} - {error_details}"
        elif status_code == 500:
            return f"Internal Server Error: Failed to {action}. {error_message} - {error_details}"
        else:
            return f"Unexpected error during {action}: Status code {status_code}. {error_message} - {error_details}"

    def deep_research(
            self,
            query: str,
            *,
            max_depth: Optional[int] = None,
            time_limit: Optional[int] = None,
            max_urls: Optional[int] = None,
            analysis_prompt: Optional[str] = None,
            system_prompt: Optional[str] = None,
            __experimental_stream_steps: Optional[bool] = None,
            on_activity: Optional[Callable[[Dict[str, Any]], None]] = None,
            on_source: Optional[Callable[[Dict[str, Any]], None]] = None) -> DeepResearchStatusResponse:
        """
        Initiates a deep research operation on a given query and polls until completion.

        Args:
            query (str): Research query or topic to investigate
            max_depth (Optional[int]): Maximum depth of research exploration
            time_limit (Optional[int]): Time limit in seconds for research
            max_urls (Optional[int]): Maximum number of URLs to process
            analysis_prompt (Optional[str]): Custom prompt for analysis
            system_prompt (Optional[str]): Custom system prompt
            __experimental_stream_steps (Optional[bool]): Enable experimental streaming
            on_activity (Optional[Callable]): Progress callback receiving {type, status, message, timestamp, depth}
            on_source (Optional[Callable]): Source discovery callback receiving {url, title, description}

        Returns:
            DeepResearchStatusResponse containing:
            * success (bool): Whether research completed successfully
            * status (str): Current state (processing/completed/failed)
            * error (Optional[str]): Error message if failed
            * id (str): Unique identifier for the research job
            * data (Any): Research findings and analysis
            * sources (List[Dict]): List of discovered sources
            * activities (List[Dict]): Research progress log
            * summaries (List[str]): Generated research summaries

        Raises:
            Exception: If research fails
        """
        research_params = {}
        if max_depth is not None:
            research_params['maxDepth'] = max_depth
        if time_limit is not None:
            research_params['timeLimit'] = time_limit
        if max_urls is not None:
            research_params['maxUrls'] = max_urls
        if analysis_prompt is not None:
            research_params['analysisPrompt'] = analysis_prompt
        if system_prompt is not None:
            research_params['systemPrompt'] = system_prompt
        if __experimental_stream_steps is not None:
            research_params['__experimental_streamSteps'] = __experimental_stream_steps
        research_params = DeepResearchParams(**research_params)

        response = self.async_deep_research(
            query,
            max_depth=max_depth,
            time_limit=time_limit,
            max_urls=max_urls,
            analysis_prompt=analysis_prompt,
            system_prompt=system_prompt
        )
        if not response.get('success') or 'id' not in response:
            return response

        job_id = response['id']
        last_activity_count = 0
        last_source_count = 0

        while True:
            status = self.check_deep_research_status(job_id)
            
            if on_activity and 'activities' in status:
                new_activities = status['activities'][last_activity_count:]
                for activity in new_activities:
                    on_activity(activity)
                last_activity_count = len(status['activities'])
            
            if on_source and 'sources' in status:
                new_sources = status['sources'][last_source_count:]
                for source in new_sources:
                    on_source(source)
                last_source_count = len(status['sources'])
            
            if status['status'] == 'completed':
                return status
            elif status['status'] == 'failed':
                raise Exception(f'Deep research failed. Error: {status.get("error")}')
            elif status['status'] != 'processing':
                break

            time.sleep(2)  # Polling interval

        return {'success': False, 'error': 'Deep research job terminated unexpectedly'}

    def async_deep_research(
            self,
            query: str,
            *,
            max_depth: Optional[int] = None,
            time_limit: Optional[int] = None,
            max_urls: Optional[int] = None,
            analysis_prompt: Optional[str] = None,
            system_prompt: Optional[str] = None,
            __experimental_stream_steps: Optional[bool] = None) -> Dict[str, Any]:
        """
        Initiates an asynchronous deep research operation.

        Args:
            query (str): Research query or topic to investigate
            max_depth (Optional[int]): Maximum depth of research exploration
            time_limit (Optional[int]): Time limit in seconds for research
            max_urls (Optional[int]): Maximum number of URLs to process
            analysis_prompt (Optional[str]): Custom prompt for analysis
            system_prompt (Optional[str]): Custom system prompt
            __experimental_stream_steps (Optional[bool]): Enable experimental streaming

        Returns:
            Dict[str, Any]: A response containing:
            * success (bool): Whether the research initiation was successful
            * id (str): The unique identifier for the research job
            * error (str, optional): Error message if initiation failed

        Raises:
            Exception: If the research initiation fails.
        """
        research_params = {}
        if max_depth is not None:
            research_params['maxDepth'] = max_depth
        if time_limit is not None:
            research_params['timeLimit'] = time_limit
        if max_urls is not None:
            research_params['maxUrls'] = max_urls
        if analysis_prompt is not None:
            research_params['analysisPrompt'] = analysis_prompt
        if system_prompt is not None:
            research_params['systemPrompt'] = system_prompt
        if __experimental_stream_steps is not None:
            research_params['__experimental_streamSteps'] = __experimental_stream_steps
        research_params = DeepResearchParams(**research_params)

        headers = self._prepare_headers()
        
        json_data = {'query': query, **research_params.dict(exclude_none=True)}
        json_data['origin'] = f"python-sdk@{version}"

        # Handle json options schema if present
        if 'jsonOptions' in json_data:
            json_opts = json_data['jsonOptions']
            if json_opts and 'schema' in json_opts and hasattr(json_opts['schema'], 'schema'):
                json_data['jsonOptions']['schema'] = json_opts['schema'].schema()

        try:
            response = self._post_request(f'{self.api_url}/v1/deep-research', json_data, headers)
            if response.status_code == 200:
                try:
                    return response.json()
                except:
                    raise Exception('Failed to parse Firecrawl response as JSON.')
            else:
                self._handle_error(response, 'start deep research')
        except Exception as e:
            raise ValueError(str(e))

        return {'success': False, 'error': 'Internal server error'}

    def check_deep_research_status(self, id: str) -> DeepResearchStatusResponse:
        """
        Check the status of a deep research operation.

        Args:
            id (str): The ID of the deep research operation.

        Returns:
            DeepResearchResponse containing:

            Status:
            * success - Whether research completed successfully
            * status - Current state (processing/completed/failed)
            * error - Error message if failed
            
            Results:
            * id - Unique identifier for the research job
            * data - Research findings and analysis
            * sources - List of discovered sources
            * activities - Research progress log
            * summaries - Generated research summaries

        Raises:
            Exception: If the status check fails.
        """
        headers = self._prepare_headers()
        try:
            response = self._get_request(f'{self.api_url}/v1/deep-research/{id}', headers)
            if response.status_code == 200:
                try:
                    return response.json()
                except:
                    raise Exception('Failed to parse Firecrawl response as JSON.')
            elif response.status_code == 404:
                raise Exception('Deep research job not found')
            else:
                self._handle_error(response, 'check deep research status')
        except Exception as e:
            raise ValueError(str(e))

        return {'success': False, 'error': 'Internal server error'}

class CrawlWatcher:
    """
    A class to watch and handle crawl job events via WebSocket connection.

    Attributes:
        id (str): The ID of the crawl job to watch
        app (FirecrawlApp): The FirecrawlApp instance
        data (List[Dict[str, Any]]): List of crawled documents/data
        status (str): Current status of the crawl job
        ws_url (str): WebSocket URL for the crawl job
        event_handlers (dict): Dictionary of event type to list of handler functions
    """
    def __init__(self, id: str, app: FirecrawlApp):
        self.id = id
        self.app = app
        self.data: List[Dict[str, Any]] = []
        self.status = "scraping"
        self.ws_url = f"{app.api_url.replace('http', 'ws')}/v1/crawl/{id}"
        self.event_handlers = {
            'done': [],
            'error': [],
            'document': []
        }

    async def connect(self) -> None:
        """
        Establishes WebSocket connection and starts listening for messages.
        """
        async with websockets.connect(
            self.ws_url,
            additional_headers=[("Authorization", f"Bearer {self.app.api_key}")]
        ) as websocket:
            await self._listen(websocket)

    async def _listen(self, websocket) -> None:
        """
        Listens for incoming WebSocket messages and handles them.

        Args:
            websocket: The WebSocket connection object
        """
        async for message in websocket:
            msg = json.loads(message)
            await self._handle_message(msg)

    def add_event_listener(self, event_type: str, handler: Callable[[Dict[str, Any]], None]) -> None:
        """
        Adds an event handler function for a specific event type.

        Args:
            event_type (str): Type of event to listen for ('done', 'error', or 'document')
            handler (Callable): Function to handle the event
        """
        if event_type in self.event_handlers:
            self.event_handlers[event_type].append(handler)

    def dispatch_event(self, event_type: str, detail: Dict[str, Any]) -> None:
        """
        Dispatches an event to all registered handlers for that event type.

        Args:
            event_type (str): Type of event to dispatch
            detail (Dict[str, Any]): Event details/data to pass to handlers
        """
        if event_type in self.event_handlers:
            for handler in self.event_handlers[event_type]:
                handler(detail)

    async def _handle_message(self, msg: Dict[str, Any]) -> None:
        """
        Handles incoming WebSocket messages based on their type.

        Args:
            msg (Dict[str, Any]): The message to handle
        """
        if msg['type'] == 'done':
            self.status = 'completed'
            self.dispatch_event('done', {'status': self.status, 'data': self.data, 'id': self.id})
        elif msg['type'] == 'error':
            self.status = 'failed'
            self.dispatch_event('error', {'status': self.status, 'data': self.data, 'error': msg['error'], 'id': self.id})
        elif msg['type'] == 'catchup':
            self.status = msg['data']['status']
            self.data.extend(msg['data'].get('data', []))
            for doc in self.data:
                self.dispatch_event('document', {'data': doc, 'id': self.id})
        elif msg['type'] == 'document':
            self.data.append(msg['data'])
            self.dispatch_event('document', {'data': msg['data'], 'id': self.id})

class AsyncFirecrawlApp(FirecrawlApp):
    """
    Asynchronous version of FirecrawlApp that implements async methods using aiohttp.
    Provides non-blocking alternatives to all FirecrawlApp operations.
    """

    async def _async_request(
            self,
            method: str,
            url: str,
            headers: Dict[str, str],
            data: Optional[Dict[str, Any]] = None,
            retries: int = 3,
            backoff_factor: float = 0.5) -> Dict[str, Any]:
        """
        Generic async request method with exponential backoff retry logic.

        Args:
            method (str): The HTTP method to use (e.g., "GET" or "POST").
            url (str): The URL to send the request to.
            headers (Dict[str, str]): Headers to include in the request.
            data (Optional[Dict[str, Any]]): The JSON data to include in the request body (only for POST requests).
            retries (int): Maximum number of retry attempts (default: 3).
            backoff_factor (float): Factor to calculate delay between retries (default: 0.5).
                Delay will be backoff_factor * (2 ** retry_count).

        Returns:
            Dict[str, Any]: The parsed JSON response from the server.

        Raises:
            aiohttp.ClientError: If the request fails after all retries.
            Exception: If max retries are exceeded or other errors occur.
        """
        async with aiohttp.ClientSession() as session:
            for attempt in range(retries):
                try:
                    async with session.request(
                        method=method, url=url, headers=headers, json=data
                    ) as response:
                        if response.status == 502:
                            await asyncio.sleep(backoff_factor * (2 ** attempt))
                            continue
                        if response.status >= 300:
                            await self._handle_error(response, f"make {method} request")
                        return await response.json()
                except aiohttp.ClientError as e:
                    if attempt == retries - 1:
                        raise e
                    await asyncio.sleep(backoff_factor * (2 ** attempt))
            raise Exception("Max retries exceeded")

    async def _async_post_request(
            self, url: str, data: Dict[str, Any], headers: Dict[str, str],
            retries: int = 3, backoff_factor: float = 0.5) -> Dict[str, Any]:
        """
        Make an async POST request with exponential backoff retry logic.

        Args:
            url (str): The URL to send the POST request to.
            data (Dict[str, Any]): The JSON data to include in the request body.
            headers (Dict[str, str]): Headers to include in the request.
            retries (int): Maximum number of retry attempts (default: 3).
            backoff_factor (float): Factor to calculate delay between retries (default: 0.5).
                Delay will be backoff_factor * (2 ** retry_count).

        Returns:
            Dict[str, Any]: The parsed JSON response from the server.

        Raises:
            aiohttp.ClientError: If the request fails after all retries.
            Exception: If max retries are exceeded or other errors occur.
        """
        return await self._async_request("POST", url, headers, data, retries, backoff_factor)

    async def _async_get_request(
            self, url: str, headers: Dict[str, str],
            retries: int = 3, backoff_factor: float = 0.5) -> Dict[str, Any]:
        """
        Make an async GET request with exponential backoff retry logic.

        Args:
            url (str): The URL to send the GET request to.
            headers (Dict[str, str]): Headers to include in the request.
            retries (int): Maximum number of retry attempts (default: 3).
            backoff_factor (float): Factor to calculate delay between retries (default: 0.5).
                Delay will be backoff_factor * (2 ** retry_count).

        Returns:
            Dict[str, Any]: The parsed JSON response from the server.

        Raises:
            aiohttp.ClientError: If the request fails after all retries.
            Exception: If max retries are exceeded or other errors occur.
        """
        return await self._async_request("GET", url, headers, None, retries, backoff_factor)

    async def _handle_error(self, response: aiohttp.ClientResponse, action: str) -> None:
        """
        Handle errors from async API responses with detailed error messages.

        Args:
            response (aiohttp.ClientResponse): The response object from the failed request
            action (str): Description of the action that was being attempted

        Raises:
            aiohttp.ClientError: With a detailed error message based on the response status:
                - 402: Payment Required
                - 408: Request Timeout
                - 409: Conflict
                - 500: Internal Server Error
                - Other: Unexpected error with status code
        """
        try:
            error_data = await response.json()
            error_message = error_data.get('error', 'No error message provided.')
            error_details = error_data.get('details', 'No additional error details provided.')
        except:
            raise aiohttp.ClientError(f'Failed to parse Firecrawl error response as JSON. Status code: {response.status}')

        message = await self._get_async_error_message(response.status, action, error_message, error_details)

        raise aiohttp.ClientError(message)

    async def _get_async_error_message(self, status_code: int, action: str, error_message: str, error_details: str) -> str:
        """
        Generate a standardized error message based on HTTP status code for async operations.
        
        Args:
            status_code (int): The HTTP status code from the response
            action (str): Description of the action that was being performed
            error_message (str): The error message from the API response
            error_details (str): Additional error details from the API response
            
        Returns:
            str: A formatted error message
        """
        return self._get_error_message(status_code, action, error_message, error_details)

    async def crawl_url_and_watch(
            self,
            url: str,
            params: Optional[CrawlParams] = None,
            idempotency_key: Optional[str] = None) -> 'AsyncCrawlWatcher':
        """
        Initiate an async crawl job and return an AsyncCrawlWatcher to monitor progress via WebSocket.

        Args:
          url (str): Target URL to start crawling from
          params (Optional[CrawlParams]): See CrawlParams model for configuration:
            URL Discovery:
            * includePaths - Patterns of URLs to include
            * excludePaths - Patterns of URLs to exclude
            * maxDepth - Maximum crawl depth
            * maxDiscoveryDepth - Maximum depth for finding new URLs
            * limit - Maximum pages to crawl

            Link Following:
            * allowBackwardLinks - Follow parent directory links
            * allowExternalLinks - Follow external domain links  
            * ignoreSitemap - Skip sitemap.xml processing

            Advanced:
            * scrapeOptions - Page scraping configuration
            * webhook - Notification webhook settings
            * deduplicateSimilarURLs - Remove similar URLs
            * ignoreQueryParameters - Ignore URL parameters
            * regexOnFullURL - Apply regex to full URLs
          idempotency_key (Optional[str]): Unique key to prevent duplicate requests

        Returns:
          AsyncCrawlWatcher: An instance to monitor the crawl job via WebSocket

        Raises:
          Exception: If crawl job fails to start
        """
        crawl_response = await self.async_crawl_url(url, params, idempotency_key)
        if crawl_response.get('success') and 'id' in crawl_response:
            return AsyncCrawlWatcher(crawl_response['id'], self)
        else:
            raise Exception("Crawl job failed to start")

    async def batch_scrape_urls_and_watch(
            self,
            urls: List[str],
            params: Optional[ScrapeParams] = None,
            idempotency_key: Optional[str] = None) -> 'AsyncCrawlWatcher':
        """
        Initiate an async batch scrape job and return an AsyncCrawlWatcher to monitor progress.

        Args:
            urls (List[str]): List of URLs to scrape
            params (Optional[ScrapeParams]): See ScrapeParams model for configuration:

              Content Options:
              * formats - Content formats to retrieve
              * includeTags - HTML tags to include
              * excludeTags - HTML tags to exclude
              * onlyMainContent - Extract main content only
              
              Request Options:
              * headers - Custom HTTP headers
              * timeout - Request timeout (ms)
              * mobile - Use mobile user agent
              * proxy - Proxy type
              
              Extraction Options:
              * extract - Content extraction config
              * jsonOptions - JSON extraction config
              * actions - Actions to perform
            idempotency_key (Optional[str]): Unique key to prevent duplicate requests

        Returns:
            AsyncCrawlWatcher: An instance to monitor the batch scrape job via WebSocket

        Raises:
            Exception: If batch scrape job fails to start
        """
        batch_response = await self.async_batch_scrape_urls(urls, params, idempotency_key)
        if batch_response.get('success') and 'id' in batch_response:
            return AsyncCrawlWatcher(batch_response['id'], self)
        else:
            raise Exception("Batch scrape job failed to start")

    async def scrape_url(
            self,
            url: str,
            formats: Optional[List[Literal["markdown", "html", "rawHtml", "content", "links", "screenshot", "screenshot@fullPage", "extract", "json"]]] = None,
            include_tags: Optional[List[str]] = None,
            exclude_tags: Optional[List[str]] = None,
            only_main_content: Optional[bool] = None,
            wait_for: Optional[int] = None,
            timeout: Optional[int] = None,
            location: Optional[LocationConfig] = None,
            mobile: Optional[bool] = None,
            skip_tls_verification: Optional[bool] = None,
            remove_base64_images: Optional[bool] = None,
            block_ads: Optional[bool] = None,
            proxy: Optional[Literal["basic", "stealth"]] = None,
            extract: Optional[JsonConfig] = None,
            json_options: Optional[JsonConfig] = None,
            actions: Optional[List[Union[WaitAction, ScreenshotAction, ClickAction, WriteAction, PressAction, ScrollAction, ScrapeAction, ExecuteJavascriptAction]]] = None) -> ScrapeResponse[Any]:
        """
        Scrape and extract content from a URL asynchronously.

        Args:
          url (str): Target URL to scrape
          formats (Optional[List[Literal["markdown", "html", "rawHtml", "content", "links", "screenshot", "screenshot@fullPage", "extract", "json"]]]): Content types to retrieve (markdown/html/etc)
          include_tags (Optional[List[str]]): HTML tags to include
          exclude_tags (Optional[List[str]]): HTML tags to exclude
          only_main_content (Optional[bool]): Extract main content only
          wait_for (Optional[int]): Wait for a specific element to appear
          timeout (Optional[int]): Request timeout (ms)
          location (Optional[LocationConfig]): Location configuration
          mobile (Optional[bool]): Use mobile user agent
          skip_tls_verification (Optional[bool]): Skip TLS verification
          remove_base64_images (Optional[bool]): Remove base64 images
          block_ads (Optional[bool]): Block ads
          proxy (Optional[Literal["basic", "stealth"]]): Proxy type (basic/stealth)
          extract (Optional[JsonConfig]): Content extraction settings
          json_options (Optional[JsonConfig]): JSON extraction settings
          actions (Optional[List[Union[WaitAction, ScreenshotAction, ClickAction, WriteAction, PressAction, ScrollAction, ScrapeAction, ExecuteJavascriptAction]]]): Actions to perform

        Returns:
          ScrapeResponse with:
          * Requested content formats
          * Page metadata
          * Extraction results
          * Success/error status

        Raises:
          Exception: If scraping fails
        """
        headers = self._prepare_headers()

        # Build scrape parameters
        scrape_params = {
            'url': url,
            'origin': f"python-sdk@{version}"
        }

        # Add optional parameters if provided and not None
        if formats:
            scrape_params['formats'] = formats
        if include_tags:
            scrape_params['includeTags'] = include_tags
        if exclude_tags:
            scrape_params['excludeTags'] = exclude_tags
        if only_main_content is not None:
            scrape_params['onlyMainContent'] = only_main_content
        if wait_for:
            scrape_params['waitFor'] = wait_for
        if timeout:
            scrape_params['timeout'] = timeout
        if location:
            scrape_params['location'] = location.dict(exclude_none=True)
        if mobile is not None:
            scrape_params['mobile'] = mobile
        if skip_tls_verification is not None:
            scrape_params['skipTlsVerification'] = skip_tls_verification
        if remove_base64_images is not None:
            scrape_params['removeBase64Images'] = remove_base64_images
        if block_ads is not None:
            scrape_params['blockAds'] = block_ads
        if proxy:
            scrape_params['proxy'] = proxy
        if extract:
            extract_dict = extract.dict(exclude_none=True)
            if 'schema' in extract_dict and hasattr(extract.schema, 'schema'):
                extract_dict['schema'] = extract.schema.schema() # Ensure pydantic model schema is converted
            scrape_params['extract'] = extract_dict
        if json_options:
            json_options_dict = json_options.dict(exclude_none=True)
            if 'schema' in json_options_dict and hasattr(json_options.schema, 'schema'):
                 json_options_dict['schema'] = json_options.schema.schema() # Ensure pydantic model schema is converted
            scrape_params['jsonOptions'] = json_options_dict
        if actions:
            scrape_params['actions'] = [action.dict(exclude_none=True) for action in actions]

        # Make async request
        endpoint = f'/v1/scrape'
        response = await self._async_post_request(
            f'{self.api_url}{endpoint}',
            scrape_params,
            headers
        )

        if response.get('success') and 'data' in response:
            return ScrapeResponse(**response['data'])
        elif "error" in response:
            raise Exception(f'Failed to scrape URL. Error: {response["error"]}')
        else:
            # Use the response content directly if possible, otherwise a generic message
            error_content = response.get('error', str(response))
            raise Exception(f'Failed to scrape URL. Error: {error_content}')

    async def batch_scrape_urls(
        self,
        urls: List[str],
        *,
        formats: Optional[List[Literal["markdown", "html", "rawHtml", "content", "links", "screenshot", "screenshot@fullPage", "extract", "json"]]] = None,
        headers: Optional[Dict[str, str]] = None,
        include_tags: Optional[List[str]] = None,
        exclude_tags: Optional[List[str]] = None,
        only_main_content: Optional[bool] = None,
        wait_for: Optional[int] = None,
        timeout: Optional[int] = None,
        location: Optional[LocationConfig] = None,
        mobile: Optional[bool] = None,
        skip_tls_verification: Optional[bool] = None,
        remove_base64_images: Optional[bool] = None,
        block_ads: Optional[bool] = None,
        proxy: Optional[Literal["basic", "stealth"]] = None,
        extract: Optional[JsonConfig] = None,
        json_options: Optional[JsonConfig] = None,
        actions: Optional[List[Union[WaitAction, ScreenshotAction, ClickAction, WriteAction, PressAction, ScrollAction, ScrapeAction, ExecuteJavascriptAction]]] = None,
        agent: Optional[AgentOptions] = None,
        poll_interval: Optional[int] = 2,
        idempotency_key: Optional[str] = None,
        **kwargs
    ) -> BatchScrapeStatusResponse:
        """
        Asynchronously scrape multiple URLs and monitor until completion.

        Args:
            urls (List[str]): URLs to scrape
            formats (Optional[List[Literal]]): Content formats to retrieve
            headers (Optional[Dict[str, str]]): Custom HTTP headers
            include_tags (Optional[List[str]]): HTML tags to include
            exclude_tags (Optional[List[str]]): HTML tags to exclude
            only_main_content (Optional[bool]): Extract main content only
            wait_for (Optional[int]): Wait time in milliseconds
            timeout (Optional[int]): Request timeout in milliseconds
            location (Optional[LocationConfig]): Location configuration
            mobile (Optional[bool]): Use mobile user agent
            skip_tls_verification (Optional[bool]): Skip TLS verification
            remove_base64_images (Optional[bool]): Remove base64 encoded images
            block_ads (Optional[bool]): Block advertisements
            proxy (Optional[Literal]): Proxy type to use
            extract (Optional[JsonConfig]): Content extraction config
            json_options (Optional[JsonConfig]): JSON extraction config
            actions (Optional[List[Union]]): Actions to perform
            agent (Optional[AgentOptions]): Agent configuration
            poll_interval (Optional[int]): Seconds between status checks (default: 2)
            idempotency_key (Optional[str]): Unique key to prevent duplicate requests
            **kwargs: Additional parameters to pass to the API

        Returns:
            BatchScrapeStatusResponse with:
            * Scraping status and progress
            * Scraped content for each URL
            * Success/error information

        Raises:
            Exception: If batch scrape fails
        """
        scrape_params = {}

        # Add individual parameters
        if formats is not None:
            scrape_params['formats'] = formats
        if headers is not None:
            scrape_params['headers'] = headers
        if include_tags is not None:
            scrape_params['includeTags'] = include_tags
        if exclude_tags is not None:
            scrape_params['excludeTags'] = exclude_tags
        if only_main_content is not None:
            scrape_params['onlyMainContent'] = only_main_content
        if wait_for is not None:
            scrape_params['waitFor'] = wait_for
        if timeout is not None:
            scrape_params['timeout'] = timeout
        if location is not None:
            scrape_params['location'] = location.dict(exclude_none=True)
        if mobile is not None:
            scrape_params['mobile'] = mobile
        if skip_tls_verification is not None:
            scrape_params['skipTlsVerification'] = skip_tls_verification
        if remove_base64_images is not None:
            scrape_params['removeBase64Images'] = remove_base64_images
        if block_ads is not None:
            scrape_params['blockAds'] = block_ads
        if proxy is not None:
            scrape_params['proxy'] = proxy
        if extract is not None:
            if hasattr(extract.schema, 'schema'):
                extract.schema = extract.schema.schema()
            scrape_params['extract'] = extract.dict(exclude_none=True)
        if json_options is not None:
            if hasattr(json_options.schema, 'schema'):
                json_options.schema = json_options.schema.schema()
            scrape_params['jsonOptions'] = json_options.dict(exclude_none=True)
        if actions is not None:
            scrape_params['actions'] = [action.dict(exclude_none=True) for action in actions]
        if agent is not None:
            scrape_params['agent'] = agent.dict(exclude_none=True)

        # Add any additional kwargs
        scrape_params.update(kwargs)

        # Create final params object
        final_params = ScrapeParams(**scrape_params)
        params_dict = final_params.dict(exclude_none=True)
        params_dict['urls'] = urls
        params_dict['origin'] = f"python-sdk@{version}"

        # Make request
        headers = self._prepare_headers(idempotency_key)
        response = await self._async_post_request(
            f'{self.api_url}/v1/batch/scrape',
            params_dict,
            headers
        )

        if response.get('success'):
            try:
                id = response.get('id')
            except:
                raise Exception(f'Failed to parse Firecrawl response as JSON.')
            return self._monitor_job_status(id, headers, poll_interval)
        else:
            self._handle_error(response, 'start batch scrape job')


    async def async_batch_scrape_urls(
        self,
        urls: List[str],
        *,
        formats: Optional[List[Literal["markdown", "html", "rawHtml", "content", "links", "screenshot", "screenshot@fullPage", "extract", "json"]]] = None,
        headers: Optional[Dict[str, str]] = None,
        include_tags: Optional[List[str]] = None,
        exclude_tags: Optional[List[str]] = None,
        only_main_content: Optional[bool] = None,
        wait_for: Optional[int] = None,
        timeout: Optional[int] = None,
        location: Optional[LocationConfig] = None,
        mobile: Optional[bool] = None,
        skip_tls_verification: Optional[bool] = None,
        remove_base64_images: Optional[bool] = None,
        block_ads: Optional[bool] = None,
        proxy: Optional[Literal["basic", "stealth"]] = None,
        extract: Optional[JsonConfig] = None,
        json_options: Optional[JsonConfig] = None,
        actions: Optional[List[Union[WaitAction, ScreenshotAction, ClickAction, WriteAction, PressAction, ScrollAction, ScrapeAction, ExecuteJavascriptAction]]] = None,
        agent: Optional[AgentOptions] = None,
        idempotency_key: Optional[str] = None,
        **kwargs
    ) -> BatchScrapeResponse:
        """
        Initiate a batch scrape job asynchronously.

        Args:
            urls (List[str]): URLs to scrape
            formats (Optional[List[Literal]]): Content formats to retrieve
            headers (Optional[Dict[str, str]]): Custom HTTP headers
            include_tags (Optional[List[str]]): HTML tags to include
            exclude_tags (Optional[List[str]]): HTML tags to exclude
            only_main_content (Optional[bool]): Extract main content only
            wait_for (Optional[int]): Wait time in milliseconds
            timeout (Optional[int]): Request timeout in milliseconds
            location (Optional[LocationConfig]): Location configuration
            mobile (Optional[bool]): Use mobile user agent
            skip_tls_verification (Optional[bool]): Skip TLS verification
            remove_base64_images (Optional[bool]): Remove base64 encoded images
            block_ads (Optional[bool]): Block advertisements
            proxy (Optional[Literal]): Proxy type to use
            extract (Optional[JsonConfig]): Content extraction config
            json_options (Optional[JsonConfig]): JSON extraction config
            actions (Optional[List[Union]]): Actions to perform
            agent (Optional[AgentOptions]): Agent configuration
            idempotency_key (Optional[str]): Unique key to prevent duplicate requests
            **kwargs: Additional parameters to pass to the API

        Returns:
            BatchScrapeResponse with:
            * success - Whether job started successfully
            * id - Unique identifier for the job
            * url - Status check URL
            * error - Error message if start failed

        Raises:
            Exception: If job initiation fails
        """
        scrape_params = {}

        # Add individual parameters
        if formats is not None:
            scrape_params['formats'] = formats
        if headers is not None:
            scrape_params['headers'] = headers
        if include_tags is not None:
            scrape_params['includeTags'] = include_tags
        if exclude_tags is not None:
            scrape_params['excludeTags'] = exclude_tags
        if only_main_content is not None:
            scrape_params['onlyMainContent'] = only_main_content
        if wait_for is not None:
            scrape_params['waitFor'] = wait_for
        if timeout is not None:
            scrape_params['timeout'] = timeout
        if location is not None:
            scrape_params['location'] = location.dict(exclude_none=True)
        if mobile is not None:
            scrape_params['mobile'] = mobile
        if skip_tls_verification is not None:
            scrape_params['skipTlsVerification'] = skip_tls_verification
        if remove_base64_images is not None:
            scrape_params['removeBase64Images'] = remove_base64_images
        if block_ads is not None:
            scrape_params['blockAds'] = block_ads
        if proxy is not None:
            scrape_params['proxy'] = proxy
        if extract is not None:
            if hasattr(extract.schema, 'schema'):
                extract.schema = extract.schema.schema()
            scrape_params['extract'] = extract.dict(exclude_none=True)
        if json_options is not None:
            if hasattr(json_options.schema, 'schema'):
                json_options.schema = json_options.schema.schema()
            scrape_params['jsonOptions'] = json_options.dict(exclude_none=True)
        if actions is not None:
            scrape_params['actions'] = [action.dict(exclude_none=True) for action in actions]
        if agent is not None:
            scrape_params['agent'] = agent.dict(exclude_none=True)

        # Add any additional kwargs
        scrape_params.update(kwargs)

        # Create final params object
        final_params = ScrapeParams(**scrape_params)
        params_dict = final_params.dict(exclude_none=True)
        params_dict['urls'] = urls
        params_dict['origin'] = f"python-sdk@{version}"

        # Make request
        headers = self._prepare_headers(idempotency_key)
        response = await self._async_post_request(
            f'{self.api_url}/v1/batch/scrape',
            params_dict,
            headers
        )

        if response.get('status_code') == 200:
            try:
                return BatchScrapeResponse(**response.json())
            except:
                raise Exception(f'Failed to parse Firecrawl response as JSON.')
        else:
            self._handle_error(response, 'start batch scrape job')

    async def crawl_url(
        self,
        url: str,
        *,
        include_paths: Optional[List[str]] = None,
        exclude_paths: Optional[List[str]] = None,
        max_depth: Optional[int] = None,
        max_discovery_depth: Optional[int] = None,
        limit: Optional[int] = None,
        allow_backward_links: Optional[bool] = None,
        allow_external_links: Optional[bool] = None,
        ignore_sitemap: Optional[bool] = None,
        scrape_options: Optional[ScrapeOptions] = None,
        webhook: Optional[Union[str, WebhookConfig]] = None,
        deduplicate_similar_urls: Optional[bool] = None,
        ignore_query_parameters: Optional[bool] = None,
        regex_on_full_url: Optional[bool] = None,
        poll_interval: Optional[int] = 2,
        idempotency_key: Optional[str] = None,
        **kwargs
    ) -> CrawlStatusResponse:
        """
        Crawl a website starting from a URL.

        Args:
            url (str): Target URL to start crawling from
            include_paths (Optional[List[str]]): Patterns of URLs to include
            exclude_paths (Optional[List[str]]): Patterns of URLs to exclude
            max_depth (Optional[int]): Maximum crawl depth
            max_discovery_depth (Optional[int]): Maximum depth for finding new URLs
            limit (Optional[int]): Maximum pages to crawl
            allow_backward_links (Optional[bool]): Follow parent directory links
            allow_external_links (Optional[bool]): Follow external domain links
            ignore_sitemap (Optional[bool]): Skip sitemap.xml processing
            scrape_options (Optional[ScrapeOptions]): Page scraping configuration
            webhook (Optional[Union[str, WebhookConfig]]): Notification webhook settings
            deduplicate_similar_urls (Optional[bool]): Remove similar URLs
            ignore_query_parameters (Optional[bool]): Ignore URL parameters
            regex_on_full_url (Optional[bool]): Apply regex to full URLs
            poll_interval (Optional[int]): Seconds between status checks (default: 2)
            idempotency_key (Optional[str]): Unique key to prevent duplicate requests
            **kwargs: Additional parameters to pass to the API

        Returns:
            CrawlStatusResponse with:
            * Crawling status and progress
            * Crawled page contents
            * Success/error information

        Raises:
            Exception: If crawl fails
        """
        crawl_params = {}

        # Add individual parameters
        if include_paths is not None:
            crawl_params['includePaths'] = include_paths
        if exclude_paths is not None:
            crawl_params['excludePaths'] = exclude_paths
        if max_depth is not None:
            crawl_params['maxDepth'] = max_depth
        if max_discovery_depth is not None:
            crawl_params['maxDiscoveryDepth'] = max_discovery_depth
        if limit is not None:
            crawl_params['limit'] = limit
        if allow_backward_links is not None:
            crawl_params['allowBackwardLinks'] = allow_backward_links
        if allow_external_links is not None:
            crawl_params['allowExternalLinks'] = allow_external_links
        if ignore_sitemap is not None:
            crawl_params['ignoreSitemap'] = ignore_sitemap
        if scrape_options is not None:
            crawl_params['scrapeOptions'] = scrape_options.dict(exclude_none=True)
        if webhook is not None:
            crawl_params['webhook'] = webhook
        if deduplicate_similar_urls is not None:
            crawl_params['deduplicateSimilarURLs'] = deduplicate_similar_urls
        if ignore_query_parameters is not None:
            crawl_params['ignoreQueryParameters'] = ignore_query_parameters
        if regex_on_full_url is not None:
            crawl_params['regexOnFullURL'] = regex_on_full_url

        # Add any additional kwargs
        crawl_params.update(kwargs)

        # Create final params object
        final_params = CrawlParams(**crawl_params)
        params_dict = final_params.dict(exclude_none=True)
        params_dict['url'] = url
        params_dict['origin'] = f"python-sdk@{version}"
        # Make request
        headers = self._prepare_headers(idempotency_key)
        response = await self._async_post_request(
          f'{self.api_url}/v1/crawl', params_dict, headers)

<<<<<<< HEAD
        print(response)
=======
>>>>>>> 2c72097c
        if response.get('success'):
            try:
                id = response.get('id')
            except:
                raise Exception(f'Failed to parse Firecrawl response as JSON.')
            return self._monitor_job_status(id, headers, poll_interval)
        else:
            self._handle_error(response, 'start crawl job')


    async def async_crawl_url(
       self,
        url: str,
        *,
        include_paths: Optional[List[str]] = None,
        exclude_paths: Optional[List[str]] = None,
        max_depth: Optional[int] = None,
        max_discovery_depth: Optional[int] = None,
        limit: Optional[int] = None,
        allow_backward_links: Optional[bool] = None,
        allow_external_links: Optional[bool] = None,
        ignore_sitemap: Optional[bool] = None,
        scrape_options: Optional[ScrapeOptions] = None,
        webhook: Optional[Union[str, WebhookConfig]] = None,
        deduplicate_similar_urls: Optional[bool] = None,
        ignore_query_parameters: Optional[bool] = None,
        regex_on_full_url: Optional[bool] = None,
        poll_interval: Optional[int] = 2,
        idempotency_key: Optional[str] = None,
        **kwargs
    ) -> CrawlResponse:
        """
        Start an asynchronous crawl job.

        Args:
            url (str): Target URL to start crawling from
            include_paths (Optional[List[str]]): Patterns of URLs to include
            exclude_paths (Optional[List[str]]): Patterns of URLs to exclude
            max_depth (Optional[int]): Maximum crawl depth
            max_discovery_depth (Optional[int]): Maximum depth for finding new URLs
            limit (Optional[int]): Maximum pages to crawl
            allow_backward_links (Optional[bool]): Follow parent directory links
            allow_external_links (Optional[bool]): Follow external domain links
            ignore_sitemap (Optional[bool]): Skip sitemap.xml processing
            scrape_options (Optional[ScrapeOptions]): Page scraping configuration
            webhook (Optional[Union[str, WebhookConfig]]): Notification webhook settings
            deduplicate_similar_urls (Optional[bool]): Remove similar URLs
            ignore_query_parameters (Optional[bool]): Ignore URL parameters
            regex_on_full_url (Optional[bool]): Apply regex to full URLs
            idempotency_key (Optional[str]): Unique key to prevent duplicate requests
            **kwargs: Additional parameters to pass to the API

        Returns:
            CrawlResponse with:
            * success - Whether crawl started successfully
            * id - Unique identifier for the crawl job
            * url - Status check URL for the crawl
            * error - Error message if start failed

        Raises:
            Exception: If crawl initiation fails
        """
        crawl_params = {}

        # Add individual parameters
        if include_paths is not None:
            crawl_params['includePaths'] = include_paths
        if exclude_paths is not None:
            crawl_params['excludePaths'] = exclude_paths
        if max_depth is not None:
            crawl_params['maxDepth'] = max_depth
        if max_discovery_depth is not None:
            crawl_params['maxDiscoveryDepth'] = max_discovery_depth
        if limit is not None:
            crawl_params['limit'] = limit
        if allow_backward_links is not None:
            crawl_params['allowBackwardLinks'] = allow_backward_links
        if allow_external_links is not None:
            crawl_params['allowExternalLinks'] = allow_external_links
        if ignore_sitemap is not None:
            crawl_params['ignoreSitemap'] = ignore_sitemap
        if scrape_options is not None:
            crawl_params['scrapeOptions'] = scrape_options.dict(exclude_none=True)
        if webhook is not None:
            crawl_params['webhook'] = webhook
        if deduplicate_similar_urls is not None:
            crawl_params['deduplicateSimilarURLs'] = deduplicate_similar_urls
        if ignore_query_parameters is not None:
            crawl_params['ignoreQueryParameters'] = ignore_query_parameters
        if regex_on_full_url is not None:
            crawl_params['regexOnFullURL'] = regex_on_full_url

        # Add any additional kwargs
        crawl_params.update(kwargs)

        # Create final params object
        final_params = CrawlParams(**crawl_params)
        params_dict = final_params.dict(exclude_none=True)
        params_dict['url'] = url
        params_dict['origin'] = f"python-sdk@{version}"

        # Make request
        headers = self._prepare_headers(idempotency_key)
        response = await self._async_post_request(
          f'{self.api_url}/v1/crawl',
          params_dict,
          headers
        )

        if response.get('success'):
            try:
                return CrawlResponse(**response)
            except:
                raise Exception(f'Failed to parse Firecrawl response as JSON.')
        else:
            self._handle_error(response, 'start crawl job')

    async def check_crawl_status(self, id: str) -> CrawlStatusResponse:
        """
        Check the status and results of an asynchronous crawl job.

        Args:
            id (str): Unique identifier for the crawl job

        Returns:
            CrawlStatusResponse containing:
            Status Information:
            * status - Current state (scraping/completed/failed/cancelled)
            * completed - Number of pages crawled
            * total - Total pages to crawl
            * creditsUsed - API credits consumed
            * expiresAt - Data expiration timestamp
            
            Results:
            * data - List of crawled documents
            * next - URL for next page of results (if paginated)
            * success - Whether status check succeeded
            * error - Error message if failed

        Raises:
            Exception: If status check fails
        """
        headers = self._prepare_headers()
        endpoint = f'/v1/crawl/{id}'
        
        status_data = await self._async_get_request(
            f'{self.api_url}{endpoint}',
            headers
        )

        if status_data.get('status') == 'completed':
            if 'data' in status_data:
                data = status_data['data']
                while 'next' in status_data:
                    if len(status_data['data']) == 0:
                        break
                    next_url = status_data.get('next')
                    if not next_url:
                        logger.warning("Expected 'next' URL is missing.")
                        break
                    next_data = await self._async_get_request(next_url, headers)
                    data.extend(next_data.get('data', []))
                    status_data = next_data
                status_data['data'] = data
        # Create CrawlStatusResponse object from status data
        response = CrawlStatusResponse(
            status=status_data.get('status'),
            total=status_data.get('total'),
            completed=status_data.get('completed'),
            creditsUsed=status_data.get('creditsUsed'),
            expiresAt=status_data.get('expiresAt'),
            data=status_data.get('data'),
            success=False if 'error' in status_data else True
        )

        if 'error' in status_data:
            response.error = status_data.get('error')

        if 'next' in status_data:
            response.next = status_data.get('next')

        return response

    async def _async_monitor_job_status(self, id: str, headers: Dict[str, str], poll_interval: int = 2) -> CrawlStatusResponse:
        """
        Monitor the status of an asynchronous job until completion.

        Args:
            id (str): The ID of the job to monitor
            headers (Dict[str, str]): Headers to include in status check requests
            poll_interval (int): Seconds between status checks (default: 2)

        Returns:
            CrawlStatusResponse: The job results if completed successfully

        Raises:
            Exception: If the job fails or an error occurs during status checks
        """
        while True:
            status_data = await self._async_get_request(
                f'{self.api_url}/v1/crawl/{id}',
                headers
            )

            if status_data.get('status') == 'completed':
                if 'data' in status_data:
                    data = status_data['data']
                    while 'next' in status_data:
                        if len(status_data['data']) == 0:
                            break
                        next_url = status_data.get('next')
                        if not next_url:
                            logger.warning("Expected 'next' URL is missing.")
                            break
                        next_data = await self._async_get_request(next_url, headers)
                        data.extend(next_data.get('data', []))
                        status_data = next_data
                    status_data['data'] = data
                    return status_data
                else:
                    raise Exception('Job completed but no data was returned')
            elif status_data.get('status') in ['active', 'paused', 'pending', 'queued', 'waiting', 'scraping']:
                await asyncio.sleep(max(poll_interval, 2))
            else:
                raise Exception(f'Job failed or was stopped. Status: {status_data["status"]}')

    async def map_url(
        self,
        url: str,
        *,
        search: Optional[str] = None,
        ignore_sitemap: Optional[bool] = None,
        include_subdomains: Optional[bool] = None,
        sitemap_only: Optional[bool] = None,
        limit: Optional[int] = None,
        timeout: Optional[int] = None,
        params: Optional[MapParams] = None) -> MapResponse:
        """
        Asynchronously map and discover links from a URL.

        Args:
          url (str): Target URL to map
          params (Optional[MapParams]): See MapParams model:
            Discovery Options:
            * search - Filter pattern for URLs
            * ignoreSitemap - Skip sitemap.xml
            * includeSubdomains - Include subdomain links
            * sitemapOnly - Only use sitemap.xml
            
            Limits:
            * limit - Max URLs to return
            * timeout - Request timeout (ms)

        Returns:
          MapResponse with:
          * Discovered URLs
          * Success/error status

        Raises:
          Exception: If mapping fails
        """
        map_params = {}
        if params:
            map_params.update(params.dict(exclude_none=True))

        # Add individual parameters
        if search is not None:
            map_params['search'] = search
        if ignore_sitemap is not None:
            map_params['ignoreSitemap'] = ignore_sitemap
        if include_subdomains is not None:
            map_params['includeSubdomains'] = include_subdomains
        if sitemap_only is not None:
            map_params['sitemapOnly'] = sitemap_only
        if limit is not None:
            map_params['limit'] = limit
        if timeout is not None:
            map_params['timeout'] = timeout

        # Create final params object
        final_params = MapParams(**map_params)
        params_dict = final_params.dict(exclude_none=True)
        params_dict['url'] = url
        params_dict['origin'] = f"python-sdk@{version}"

        # Make request
        endpoint = f'/v1/map'
        response = await self._async_post_request(
            f'{self.api_url}{endpoint}',
            params_dict,
            headers={"Authorization": f"Bearer {self.api_key}"}
        )

        if response.get('success') and 'links' in response:
            return MapResponse(**response)
        elif 'error' in response:
            raise Exception(f'Failed to map URL. Error: {response["error"]}')
        else:
            raise Exception(f'Failed to map URL. Error: {response}')

    async def extract(
            self,
            urls: Optional[List[str]] = None,
            *,
            prompt: Optional[str] = None,
            schema: Optional[Any] = None,
            system_prompt: Optional[str] = None,
            allow_external_links: Optional[bool] = False,
            enable_web_search: Optional[bool] = False,
            show_sources: Optional[bool] = False,
            agent: Optional[Dict[str, Any]] = None) -> ExtractResponse[Any]:
            
        """
        Asynchronously extract structured information from URLs.

        Args:
            urls (Optional[List[str]]): URLs to extract from
            prompt (Optional[str]): Custom extraction prompt
            schema (Optional[Any]): JSON schema/Pydantic model
            system_prompt (Optional[str]): System context
            allow_external_links (Optional[bool]): Follow external links
            enable_web_search (Optional[bool]): Enable web search
            show_sources (Optional[bool]): Include source URLs
            agent (Optional[Dict[str, Any]]): Agent configuration

        Returns:
          ExtractResponse with:
          * Structured data matching schema
          * Source information if requested
          * Success/error status

        Raises:
          ValueError: If prompt/schema missing or extraction fails
        """
        headers = self._prepare_headers()

        if not prompt and not schema:
            raise ValueError("Either prompt or schema is required")

        if not urls and not prompt:
            raise ValueError("Either urls or prompt is required")

        if schema:
            if hasattr(schema, 'model_json_schema'):
                # Convert Pydantic model to JSON schema
                schema = schema.model_json_schema()
            # Otherwise assume it's already a JSON schema dict

        request_data = {
            'urls': urls or [],
            'allowExternalLinks': allow_external_links,
            'enableWebSearch': enable_web_search,
            'showSources': show_sources,
            'schema': schema,
            'origin': f'python-sdk@{get_version()}'
        }

        # Only add prompt and systemPrompt if they exist
        if prompt:
            request_data['prompt'] = prompt
        if system_prompt:
            request_data['systemPrompt'] = system_prompt
            
        if agent:
            request_data['agent'] = agent

        response = await self._async_post_request(
            f'{self.api_url}/v1/extract',
            request_data,
            headers
        )

        if response.get('success'):
            job_id = response.get('id')
            if not job_id:
                raise Exception('Job ID not returned from extract request.')

            while True:
                status_data = await self._async_get_request(
                    f'{self.api_url}/v1/extract/{job_id}',
                    headers
                )

                if status_data['status'] == 'completed':
                    return ExtractResponse(**status_data)
                elif status_data['status'] in ['failed', 'cancelled']:
                    raise Exception(f'Extract job {status_data["status"]}. Error: {status_data["error"]}')

                await asyncio.sleep(2)
        else:
            raise Exception(f'Failed to extract. Error: {response.get("error")}')

    async def check_batch_scrape_status(self, id: str) -> BatchScrapeStatusResponse:
        """
        Check the status of an asynchronous batch scrape job.

        Args:
            id (str): The ID of the batch scrape job

        Returns:
            BatchScrapeStatusResponse containing:
            Status Information:
            * status - Current state (scraping/completed/failed/cancelled)
            * completed - Number of URLs scraped
            * total - Total URLs to scrape
            * creditsUsed - API credits consumed
            * expiresAt - Data expiration timestamp
            
            Results:
            * data - List of scraped documents
            * next - URL for next page of results (if paginated)
            * success - Whether status check succeeded
            * error - Error message if failed

        Raises:
            Exception: If status check fails
        """
        headers = self._prepare_headers()
        endpoint = f'/v1/batch/scrape/{id}'

        status_data = await self._async_get_request(
            f'{self.api_url}{endpoint}',
            headers
        )

        if status_data['status'] == 'completed':
            if 'data' in status_data:
                data = status_data['data']
                while 'next' in status_data:
                    if len(status_data['data']) == 0:
                        break
                    next_url = status_data.get('next')
                    if not next_url:
                        logger.warning("Expected 'next' URL is missing.")
                        break
                    next_data = await self._async_get_request(next_url, headers)
                    data.extend(next_data.get('data', []))
                    status_data = next_data
                status_data['data'] = data

        response = BatchScrapeStatusResponse(
            status=status_data.get('status'),
            total=status_data.get('total'),
            completed=status_data.get('completed'),
            creditsUsed=status_data.get('creditsUsed'),
            expiresAt=status_data.get('expiresAt'),
            data=status_data.get('data')
        )

        if 'error' in status_data:
            response['error'] = status_data['error']

        if 'next' in status_data:
            response['next'] = status_data['next']

        return {
            'success': False if 'error' in status_data else True,
            **response
        }

    async def check_batch_scrape_errors(self, id: str) -> CrawlErrorsResponse:
        """
        Get information about errors from an asynchronous batch scrape job.

        Args:
          id (str): The ID of the batch scrape job

        Returns:
          CrawlErrorsResponse containing:
            errors (List[Dict[str, str]]): List of errors with fields:
              * id (str): Error ID
              * timestamp (str): When the error occurred
              * url (str): URL that caused the error
              * error (str): Error message
          * robotsBlocked (List[str]): List of URLs blocked by robots.txt

        Raises:
          Exception: If error check fails
        """
        headers = self._prepare_headers()
        return await self._async_get_request(
            f'{self.api_url}/v1/batch/scrape/{id}/errors',
            headers
        )

    async def check_crawl_errors(self, id: str) -> CrawlErrorsResponse:
        """
        Get information about errors from an asynchronous crawl job.

        Args:
            id (str): The ID of the crawl job

        Returns:
            CrawlErrorsResponse containing:
            * errors (List[Dict[str, str]]): List of errors with fields:
                - id (str): Error ID
                - timestamp (str): When the error occurred
                - url (str): URL that caused the error
                - error (str): Error message
            * robotsBlocked (List[str]): List of URLs blocked by robots.txt

        Raises:
            Exception: If error check fails
        """
        headers = self._prepare_headers()
        return await self._async_get_request(
            f'{self.api_url}/v1/crawl/{id}/errors',
            headers
        )

    async def cancel_crawl(self, id: str) -> Dict[str, Any]:
        """
        Cancel an asynchronous crawl job.

        Args:
            id (str): The ID of the crawl job to cancel

        Returns:
            Dict[str, Any] containing:
            * success (bool): Whether cancellation was successful
            * error (str, optional): Error message if cancellation failed

        Raises:
            Exception: If cancellation fails
        """
        headers = self._prepare_headers()
        async with aiohttp.ClientSession() as session:
            async with session.delete(f'{self.api_url}/v1/crawl/{id}', headers=headers) as response:
                return await response.json()

    async def get_extract_status(self, job_id: str) -> ExtractResponse[Any]:
        """
        Check the status of an asynchronous extraction job.

        Args:
            job_id (str): The ID of the extraction job

        Returns:
            ExtractResponse[Any] with:
            * success (bool): Whether request succeeded
            * data (Optional[Any]): Extracted data matching schema
            * error (Optional[str]): Error message if any
            * warning (Optional[str]): Warning message if any
            * sources (Optional[List[str]]): Source URLs if requested

        Raises:
            ValueError: If status check fails
        """
        headers = self._prepare_headers()
        try:
            return await self._async_get_request(
                f'{self.api_url}/v1/extract/{job_id}',
                headers
            )
        except Exception as e:
            raise ValueError(str(e))

    async def async_extract(
            self,
            urls: Optional[List[str]] = None,
            *,
            prompt: Optional[str] = None,
            schema: Optional[Any] = None,
            system_prompt: Optional[str] = None,
            allow_external_links: Optional[bool] = False,
            enable_web_search: Optional[bool] = False,
            show_sources: Optional[bool] = False,
            agent: Optional[Dict[str, Any]] = None) -> ExtractResponse[Any]:
        """
        Initiate an asynchronous extraction job without waiting for completion.

        Args:
            urls (Optional[List[str]]): URLs to extract from
            prompt (Optional[str]): Custom extraction prompt
            schema (Optional[Any]): JSON schema/Pydantic model
            system_prompt (Optional[str]): System context
            allow_external_links (Optional[bool]): Follow external links
            enable_web_search (Optional[bool]): Enable web search
            show_sources (Optional[bool]): Include source URLs
            agent (Optional[Dict[str, Any]]): Agent configuration
            idempotency_key (Optional[str]): Unique key to prevent duplicate requests

        Returns:
            ExtractResponse[Any] with:
            * success (bool): Whether request succeeded
            * data (Optional[Any]): Extracted data matching schema
            * error (Optional[str]): Error message if any

        Raises:
            ValueError: If job initiation fails
        """
        headers = self._prepare_headers()

        if not prompt and not schema:
            raise ValueError("Either prompt or schema is required")

        if not urls and not prompt:
            raise ValueError("Either urls or prompt is required")

        if schema:
            if hasattr(schema, 'model_json_schema'):
                schema = schema.model_json_schema()

        request_data = ExtractResponse(
            urls=urls or [],
            allowExternalLinks=allow_external_links,
            enableWebSearch=enable_web_search,
            showSources=show_sources,
            schema=schema,
            origin=f'python-sdk@{version}'
        )

        if prompt:
            request_data['prompt'] = prompt
        if system_prompt:
            request_data['systemPrompt'] = system_prompt
        if agent:
            request_data['agent'] = agent

        try:
            return await self._async_post_request(
                f'{self.api_url}/v1/extract',
                request_data,
                headers
            )
        except Exception as e:
            raise ValueError(str(e))

    async def generate_llms_text(
            self,
            url: str,
            *,
            max_urls: Optional[int] = None,
            show_full_text: Optional[bool] = None,
            experimental_stream: Optional[bool] = None) -> GenerateLLMsTextStatusResponse:
        """
        Generate LLMs.txt for a given URL and monitor until completion.

        Args:
            url (str): Target URL to generate LLMs.txt from
            max_urls (Optional[int]): Maximum URLs to process (default: 10)
            show_full_text (Optional[bool]): Include full text in output (default: False)
            experimental_stream (Optional[bool]): Enable experimental streaming

        Returns:
            GenerateLLMsTextStatusResponse containing:
            * success (bool): Whether generation completed successfully
            * status (str): Status of generation (processing/completed/failed)
            * data (Dict[str, str], optional): Generated text with fields:
                - llmstxt (str): Generated LLMs.txt content
                - llmsfulltxt (str, optional): Full version if requested
            * error (str, optional): Error message if generation failed
            * expiresAt (str): When the generated data expires

        Raises:
            Exception: If generation fails
        """
        params = {}
        if max_urls is not None:
            params['maxUrls'] = max_urls
        if show_full_text is not None:
            params['showFullText'] = show_full_text
        if experimental_stream is not None:
            params['__experimental_stream'] = experimental_stream

        response = await self.async_generate_llms_text(
            url,
            max_urls=max_urls,
            show_full_text=show_full_text,
            experimental_stream=experimental_stream
        )
        if not response.get('success') or 'id' not in response:
            return response

        job_id = response['id']
        while True:
            status = await self.check_generate_llms_text_status(job_id)
            
            if status['status'] == 'completed':
                return status
            elif status['status'] == 'failed':
                raise Exception(f'LLMs.txt generation failed. Error: {status.get("error")}')
            elif status['status'] != 'processing':
                break

            await asyncio.sleep(2)

        return GenerateLLMsTextStatusResponse(success=False, error='LLMs.txt generation job terminated unexpectedly')

    async def async_generate_llms_text(
            self,
            url: str,
            *,
            max_urls: Optional[int] = None,
            show_full_text: Optional[bool] = None,
            experimental_stream: Optional[bool] = None) -> GenerateLLMsTextResponse:
        """
        Initiate an asynchronous LLMs.txt generation job without waiting for completion.

        Args:
            url (str): Target URL to generate LLMs.txt from
            max_urls (Optional[int]): Maximum URLs to process (default: 10)
            show_full_text (Optional[bool]): Include full text in output (default: False)
            experimental_stream (Optional[bool]): Enable experimental streaming

        Returns:
            GenerateLLMsTextResponse containing:
            * success (bool): Whether job started successfully
            * id (str): Unique identifier for the job
            * error (str, optional): Error message if start failed

        Raises:
            ValueError: If job initiation fails
        """
        params = {}
        if max_urls is not None:
            params['maxUrls'] = max_urls
        if show_full_text is not None:
            params['showFullText'] = show_full_text
        if experimental_stream is not None:
            params['__experimental_stream'] = experimental_stream

        params = GenerateLLMsTextParams(
            maxUrls=max_urls,
            showFullText=show_full_text,
            __experimental_stream=experimental_stream
        )

        headers = self._prepare_headers()
        json_data = {'url': url, **params.dict(exclude_none=True)}
        json_data['origin'] = f"python-sdk@{version}"

        try:
            return await self._async_post_request(
                f'{self.api_url}/v1/llmstxt',
                json_data,
                headers
            )
        except Exception as e:
            raise ValueError(str(e))

    async def check_generate_llms_text_status(self, id: str) -> GenerateLLMsTextStatusResponse:
        """
        Check the status of an asynchronous LLMs.txt generation job.

        Args:
            id (str): The ID of the generation job

        Returns:
            GenerateLLMsTextStatusResponse containing:
            * success (bool): Whether generation completed successfully
            * status (str): Status of generation (processing/completed/failed)
            * data (Dict[str, str], optional): Generated text with fields:
                - llmstxt (str): Generated LLMs.txt content
                - llmsfulltxt (str, optional): Full version if requested
            * error (str, optional): Error message if generation failed
            * expiresAt (str): When the generated data expires

        Raises:
            ValueError: If status check fails
        """
        headers = self._prepare_headers()
        try:
            return await self._async_get_request(
                f'{self.api_url}/v1/llmstxt/{id}',
                headers
            )
        except Exception as e:
            raise ValueError(str(e))

    async def deep_research(
            self,
            query: str,
            *,
            max_depth: Optional[int] = None,
            time_limit: Optional[int] = None,
            max_urls: Optional[int] = None,
            analysis_prompt: Optional[str] = None,
            system_prompt: Optional[str] = None,
            __experimental_stream_steps: Optional[bool] = None,
            on_activity: Optional[Callable[[Dict[str, Any]], None]] = None,
            on_source: Optional[Callable[[Dict[str, Any]], None]] = None) -> DeepResearchStatusResponse:
        """
        Initiates a deep research operation on a given query and polls until completion.

        Args:
            query (str): Research query or topic to investigate
            max_depth (Optional[int]): Maximum depth of research exploration
            time_limit (Optional[int]): Time limit in seconds for research
            max_urls (Optional[int]): Maximum number of URLs to process
            analysis_prompt (Optional[str]): Custom prompt for analysis
            system_prompt (Optional[str]): Custom system prompt
            __experimental_stream_steps (Optional[bool]): Enable experimental streaming
            on_activity (Optional[Callable]): Progress callback receiving {type, status, message, timestamp, depth}
            on_source (Optional[Callable]): Source discovery callback receiving {url, title, description}

        Returns:
            DeepResearchStatusResponse containing:
            * success (bool): Whether research completed successfully
            * status (str): Current state (processing/completed/failed)
            * error (Optional[str]): Error message if failed
            * id (str): Unique identifier for the research job
            * data (Any): Research findings and analysis
            * sources (List[Dict]): List of discovered sources
            * activities (List[Dict]): Research progress log
            * summaries (List[str]): Generated research summaries

        Raises:
            Exception: If research fails
        """
        research_params = {}
        if max_depth is not None:
            research_params['maxDepth'] = max_depth
        if time_limit is not None:
            research_params['timeLimit'] = time_limit
        if max_urls is not None:
            research_params['maxUrls'] = max_urls
        if analysis_prompt is not None:
            research_params['analysisPrompt'] = analysis_prompt
        if system_prompt is not None:
            research_params['systemPrompt'] = system_prompt
        if __experimental_stream_steps is not None:
            research_params['__experimental_streamSteps'] = __experimental_stream_steps
        research_params = DeepResearchParams(**research_params)

        response = await self.async_deep_research(
            query,
            max_depth=max_depth,
            time_limit=time_limit,
            max_urls=max_urls,
            analysis_prompt=analysis_prompt,
            system_prompt=system_prompt
        )
        if not response.get('success') or 'id' not in response:
            return response

        job_id = response['id']
        last_activity_count = 0
        last_source_count = 0

        while True:
            status = await self.check_deep_research_status(job_id)
            
            if on_activity and 'activities' in status:
                new_activities = status['activities'][last_activity_count:]
                for activity in new_activities:
                    on_activity(activity)
                last_activity_count = len(status['activities'])
            
            if on_source and 'sources' in status:
                new_sources = status['sources'][last_source_count:]
                for source in new_sources:
                    on_source(source)
                last_source_count = len(status['sources'])
            
            if status['status'] == 'completed':
                return status
            elif status['status'] == 'failed':
                raise Exception(f'Deep research failed. Error: {status.get("error")}')
            elif status['status'] != 'processing':
                break

            await asyncio.sleep(2)

        return DeepResearchStatusResponse(success=False, error='Deep research job terminated unexpectedly')

    async def async_deep_research(
            self,
            query: str,
            *,
            max_depth: Optional[int] = None,
            time_limit: Optional[int] = None,
            max_urls: Optional[int] = None,
            analysis_prompt: Optional[str] = None,
            system_prompt: Optional[str] = None,
            __experimental_stream_steps: Optional[bool] = None) -> Dict[str, Any]:
        """
        Initiates an asynchronous deep research operation.

        Args:
            query (str): Research query or topic to investigate
            max_depth (Optional[int]): Maximum depth of research exploration
            time_limit (Optional[int]): Time limit in seconds for research
            max_urls (Optional[int]): Maximum number of URLs to process
            analysis_prompt (Optional[str]): Custom prompt for analysis
            system_prompt (Optional[str]): Custom system prompt
            __experimental_stream_steps (Optional[bool]): Enable experimental streaming

        Returns:
            Dict[str, Any]: A response containing:
            * success (bool): Whether the research initiation was successful
            * id (str): The unique identifier for the research job
            * error (str, optional): Error message if initiation failed

        Raises:
            Exception: If the research initiation fails.
        """
        research_params = {}
        if max_depth is not None:
            research_params['maxDepth'] = max_depth
        if time_limit is not None:
            research_params['timeLimit'] = time_limit
        if max_urls is not None:
            research_params['maxUrls'] = max_urls
        if analysis_prompt is not None:
            research_params['analysisPrompt'] = analysis_prompt
        if system_prompt is not None:
            research_params['systemPrompt'] = system_prompt
        if __experimental_stream_steps is not None:
            research_params['__experimental_streamSteps'] = __experimental_stream_steps
        research_params = DeepResearchParams(**research_params)

        headers = self._prepare_headers()
        
        json_data = {'query': query, **research_params.dict(exclude_none=True)}
        json_data['origin'] = f"python-sdk@{version}"

        try:
            return await self._async_post_request(
                f'{self.api_url}/v1/deep-research',
                json_data,
                headers
            )
        except Exception as e:
            raise ValueError(str(e))

    async def check_deep_research_status(self, id: str) -> DeepResearchStatusResponse:
        """
        Check the status of a deep research operation.

        Args:
            id (str): The ID of the deep research operation.

        Returns:
            DeepResearchResponse containing:

            Status:
            * success - Whether research completed successfully
            * status - Current state (processing/completed/failed)
            * error - Error message if failed
            
            Results:
            * id - Unique identifier for the research job
            * data - Research findings and analysis
            * sources - List of discovered sources
            * activities - Research progress log
            * summaries - Generated research summaries

        Raises:
            Exception: If the status check fails.
        """
        headers = self._prepare_headers()
        try:
            return await self._async_get_request(
                f'{self.api_url}/v1/deep-research/{id}',
                headers
            )
        except Exception as e:
            raise ValueError(str(e))

    async def search(
            self,
            query: str,
            *,
            limit: Optional[int] = None,
            tbs: Optional[str] = None,
            filter: Optional[str] = None,
            lang: Optional[str] = None,
            country: Optional[str] = None,
            location: Optional[str] = None,
            timeout: Optional[int] = None,
            scrape_options: Optional[ScrapeOptions] = None,
            params: Optional[Union[Dict[str, Any], SearchParams]] = None,
            **kwargs) -> SearchResponse:
        """
        Asynchronously search for content using Firecrawl.

        Args:
            query (str): Search query string
            limit (Optional[int]): Max results (default: 5)
            tbs (Optional[str]): Time filter (e.g. "qdr:d")
            filter (Optional[str]): Custom result filter
            lang (Optional[str]): Language code (default: "en")
            country (Optional[str]): Country code (default: "us") 
            location (Optional[str]): Geo-targeting
            timeout (Optional[int]): Request timeout in milliseconds
            scrape_options (Optional[ScrapeOptions]): Result scraping configuration
            params (Optional[Union[Dict[str, Any], SearchParams]]): Additional search parameters
            **kwargs: Additional keyword arguments for future compatibility

        Returns:
            SearchResponse: Response containing:
                * success (bool): Whether request succeeded
                * data (List[FirecrawlDocument]): Search results
                * warning (Optional[str]): Warning message if any
                * error (Optional[str]): Error message if any

        Raises:
            Exception: If search fails or response cannot be parsed
        """
        # Build search parameters
        search_params = {}
        if params:
            if isinstance(params, dict):
                search_params.update(params)
            else:
                search_params.update(params.dict(exclude_none=True))

        # Add individual parameters
        if limit is not None:
            search_params['limit'] = limit
        if tbs is not None:
            search_params['tbs'] = tbs
        if filter is not None:
            search_params['filter'] = filter
        if lang is not None:
            search_params['lang'] = lang
        if country is not None:
            search_params['country'] = country
        if location is not None:
            search_params['location'] = location
        if timeout is not None:
            search_params['timeout'] = timeout
        if scrape_options is not None:
            search_params['scrapeOptions'] = scrape_options.dict(exclude_none=True)
        
        # Add any additional kwargs
        search_params.update(kwargs)

        # Create final params object
        final_params = SearchParams(query=query, **search_params)
        params_dict = final_params.dict(exclude_none=True)
        params_dict['origin'] = f"python-sdk@{version}"

        return await self._async_post_request(
            f"{self.api_url}/v1/search",
            params_dict,
            {"Authorization": f"Bearer {self.api_key}"}
        )

class AsyncCrawlWatcher(CrawlWatcher):
    """
    Async version of CrawlWatcher that properly handles async operations.
    """
    def __init__(self, id: str, app: AsyncFirecrawlApp):
        super().__init__(id, app)

    async def connect(self) -> None:
        """
        Establishes async WebSocket connection and starts listening for messages.
        """
        async with websockets.connect(
            self.ws_url,
            additional_headers=[("Authorization", f"Bearer {self.app.api_key}")]
        ) as websocket:
            await self._listen(websocket)

    async def _listen(self, websocket) -> None:
        """
        Listens for incoming WebSocket messages and handles them asynchronously.

        Args:
            websocket: The WebSocket connection object
        """
        async for message in websocket:
            msg = json.loads(message)
            await self._handle_message(msg)

    async def _handle_message(self, msg: Dict[str, Any]) -> None:
        """
        Handles incoming WebSocket messages based on their type asynchronously.

        Args:
            msg (Dict[str, Any]): The message to handle
        """
        if msg['type'] == 'done':
            self.status = 'completed'
            self.dispatch_event('done', {'status': self.status, 'data': self.data, 'id': self.id})
        elif msg['type'] == 'error':
            self.status = 'failed'
            self.dispatch_event('error', {'status': self.status, 'data': self.data, 'error': msg['error'], 'id': self.id})
        elif msg['type'] == 'catchup':
            self.status = msg['data']['status']
            self.data.extend(msg['data'].get('data', []))
            for doc in self.data:
                self.dispatch_event('document', {'data': doc, 'id': self.id})
        elif msg['type'] == 'document':
            self.data.append(msg['data'])
            self.dispatch_event('document', {'data': msg['data'], 'id': self.id})

    async def _handle_error(self, response: aiohttp.ClientResponse, action: str) -> None:
        """
        Handle errors from async API responses.
        """
        try:
            error_data = await response.json()
            error_message = error_data.get('error', 'No error message provided.')
            error_details = error_data.get('details', 'No additional error details provided.')
        except:
            raise aiohttp.ClientError(f'Failed to parse Firecrawl error response as JSON. Status code: {response.status}')

        # Use the app's method to get the error message
        message = await self.app._get_async_error_message(response.status, action, error_message, error_details)

        raise aiohttp.ClientError(message)

    async def _get_async_error_message(self, status_code: int, action: str, error_message: str, error_details: str) -> str:
        """
        Generate a standardized error message based on HTTP status code for async operations.
        
        Args:
            status_code (int): The HTTP status code from the response
            action (str): Description of the action that was being performed
            error_message (str): The error message from the API response
            error_details (str): Additional error details from the API response
            
        Returns:
            str: A formatted error message
        """
        return self._get_error_message(status_code, action, error_message, error_details)<|MERGE_RESOLUTION|>--- conflicted
+++ resolved
@@ -3153,10 +3153,6 @@
         response = await self._async_post_request(
           f'{self.api_url}/v1/crawl', params_dict, headers)
 
-<<<<<<< HEAD
-        print(response)
-=======
->>>>>>> 2c72097c
         if response.get('success'):
             try:
                 id = response.get('id')
