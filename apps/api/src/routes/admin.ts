import express from "express";
<<<<<<< HEAD
// import { redisHealthController } from "../controllers/v0/admin/redis-health";
// import {
//   autoscalerController,
//   checkQueuesController,
//   cleanBefore24hCompleteJobsController,
//   queuesController,
// } from "../controllers/v0/admin/queue";
=======
import { redisHealthController } from "../controllers/v0/admin/redis-health";
import {
  autoscalerController,
  checkQueuesController,
  cleanBefore24hCompleteJobsController,
  queuesController,
} from "../controllers/v0/admin/queue";
import { acucCacheClearController } from "../controllers/v0/admin/acuc-cache-clear";
import { wrap } from "./v1";
>>>>>>> 8a4f4cb9

export const adminRouter = express.Router();

// adminRouter.get(
//   `/admin/${process.env.BULL_AUTH_KEY}/redis-health`,
//   redisHealthController
// );

// adminRouter.get(
//   `/admin/${process.env.BULL_AUTH_KEY}/clean-before-24h-complete-jobs`,
//   cleanBefore24hCompleteJobsController
// );

// adminRouter.get(
//   `/admin/${process.env.BULL_AUTH_KEY}/check-queues`,
//   checkQueuesController
// );

// adminRouter.get(
//   `/admin/${process.env.BULL_AUTH_KEY}/queues`,
//   queuesController
// );

<<<<<<< HEAD
// adminRouter.get(
//   `/admin/${process.env.BULL_AUTH_KEY}/autoscaler`,
//   autoscalerController
// );
=======
adminRouter.get(
  `/admin/${process.env.BULL_AUTH_KEY}/autoscaler`,
  autoscalerController
);

adminRouter.post(
  `/admin/${process.env.BULL_AUTH_KEY}/acuc-cache-clear`,
  wrap(acucCacheClearController),
);
>>>>>>> 8a4f4cb9
<|MERGE_RESOLUTION|>--- conflicted
+++ resolved
@@ -1,13 +1,4 @@
 import express from "express";
-<<<<<<< HEAD
-// import { redisHealthController } from "../controllers/v0/admin/redis-health";
-// import {
-//   autoscalerController,
-//   checkQueuesController,
-//   cleanBefore24hCompleteJobsController,
-//   queuesController,
-// } from "../controllers/v0/admin/queue";
-=======
 import { redisHealthController } from "../controllers/v0/admin/redis-health";
 import {
   autoscalerController,
@@ -15,38 +6,31 @@
   cleanBefore24hCompleteJobsController,
   queuesController,
 } from "../controllers/v0/admin/queue";
+import { wrap } from "./v1";
 import { acucCacheClearController } from "../controllers/v0/admin/acuc-cache-clear";
-import { wrap } from "./v1";
->>>>>>> 8a4f4cb9
 
 export const adminRouter = express.Router();
 
-// adminRouter.get(
-//   `/admin/${process.env.BULL_AUTH_KEY}/redis-health`,
-//   redisHealthController
-// );
+adminRouter.get(
+  `/admin/${process.env.BULL_AUTH_KEY}/redis-health`,
+  redisHealthController
+);
 
-// adminRouter.get(
-//   `/admin/${process.env.BULL_AUTH_KEY}/clean-before-24h-complete-jobs`,
-//   cleanBefore24hCompleteJobsController
-// );
+adminRouter.get(
+  `/admin/${process.env.BULL_AUTH_KEY}/clean-before-24h-complete-jobs`,
+  cleanBefore24hCompleteJobsController
+);
 
-// adminRouter.get(
-//   `/admin/${process.env.BULL_AUTH_KEY}/check-queues`,
-//   checkQueuesController
-// );
+adminRouter.get(
+  `/admin/${process.env.BULL_AUTH_KEY}/check-queues`,
+  checkQueuesController
+);
 
-// adminRouter.get(
-//   `/admin/${process.env.BULL_AUTH_KEY}/queues`,
-//   queuesController
-// );
+adminRouter.get(
+  `/admin/${process.env.BULL_AUTH_KEY}/queues`,
+  queuesController
+);
 
-<<<<<<< HEAD
-// adminRouter.get(
-//   `/admin/${process.env.BULL_AUTH_KEY}/autoscaler`,
-//   autoscalerController
-// );
-=======
 adminRouter.get(
   `/admin/${process.env.BULL_AUTH_KEY}/autoscaler`,
   autoscalerController
@@ -55,5 +39,4 @@
 adminRouter.post(
   `/admin/${process.env.BULL_AUTH_KEY}/acuc-cache-clear`,
   wrap(acucCacheClearController),
-);
->>>>>>> 8a4f4cb9
+);