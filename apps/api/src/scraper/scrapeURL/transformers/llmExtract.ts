--- conflicted
+++ resolved
@@ -13,13 +13,9 @@
 import { jsonSchema } from "ai";
 import { getModel } from "../../../lib/generic-ai";
 import { z } from "zod";
-<<<<<<< HEAD
-import fs from 'fs/promises';
+import fs from "fs/promises";
 import { calculateTokens } from "../../../lib/extract/usage/llm-cost";
-=======
-import fs from "fs/promises";
 import Ajv from "ajv";
->>>>>>> c0fe7705
 
 // TODO: fix this, it's horrible
 type LanguageModelV1ProviderMetadata = {
@@ -242,19 +238,16 @@
 
       extract = result.text;
 
-<<<<<<< HEAD
       const completionTokens = calculateTokens(result.text, model.modelId);
       const promptTokens = calculateTokens(options.systemPrompt + options.prompt + (markdown ? `\n\nData:${markdown}` : ""), model.modelId);
 
-=======
->>>>>>> c0fe7705
       return {
         extract,
+        numTokens: completionTokens,
         warning,
-        numTokens,
         totalUsage: {
-          promptTokens: promptTokens,
-          completionTokens: completionTokens,
+          promptTokens,
+          completionTokens,
           totalTokens: promptTokens + completionTokens,
           model: model.modelId,
         },
@@ -349,19 +342,12 @@
       }),
     } satisfies Parameters<typeof generateObject>[0];
 
-<<<<<<< HEAD
-    // console.log("!!!!!!!!!!!!!!!!!!!!!!!!!!!!!!!!!!!!!!!!!!!!!!!!!!!!!!!!!!!!!!!!")
-    const now = new Date().getTime()
-    // console.log(now)
-    // console.log({generateObjectConfig})
-=======
     console.log(
       "!!!!!!!!!!!!!!!!!!!!!!!!!!!!!!!!!!!!!!!!!!!!!!!!!!!!!!!!!!!!!!!!",
     );
     const now = new Date().getTime();
     console.log(now);
     console.log({ generateObjectConfig });
->>>>>>> c0fe7705
 
     await fs.writeFile(
       `logs/generateObjectConfig-${now}.json`,
@@ -371,19 +357,12 @@
     const result = await generateObject(generateObjectConfig);
     extract = result.object;
 
-<<<<<<< HEAD
-    // const now2 = new Date().getTime()
-    // console.log('>>>>>>', now2-now)
-    // console.log({extract})
-    // console.log("!!!!!!!!!!!!!!!!!!!!!!!!!!!!!!!!!!!!!!!!!!!!!!!!!!!!!!!!!!!!!!!!")
-=======
     const now2 = new Date().getTime();
     console.log(">>>>>>", now2 - now);
     console.log({ extract });
     console.log(
       "!!!!!!!!!!!!!!!!!!!!!!!!!!!!!!!!!!!!!!!!!!!!!!!!!!!!!!!!!!!!!!!!",
     );
->>>>>>> c0fe7705
 
     // If the users actually wants the items object, they can specify it as 'required' in the schema
     // otherwise, we just return the items array
@@ -633,7 +612,6 @@
         markdown: prompt,
       });
 
-<<<<<<< HEAD
       return {
         schema: extract,
         tokenUsage: {
@@ -643,10 +621,6 @@
           model: totalUsage.model ?? ""
         }
       };
-
-=======
-      return extract;
->>>>>>> c0fe7705
     } catch (error) {
       lastError = error as Error;
       logger.warn(`Failed attempt with temperature ${temp}: ${error.message}`);
