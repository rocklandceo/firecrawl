import { Logger } from "winston";
import * as Sentry from "@sentry/node";

import { Document, ScrapeOptions, TimeoutSignal } from "../../controllers/v1/types";
import { logger as _logger } from "../../lib/logger";
import {
  buildFallbackList,
  Engine,
  EngineScrapeResult,
  FeatureFlag,
  scrapeURLWithEngine,
} from "./engines";
import { parseMarkdown } from "../../lib/html-to-markdown";
import {
  ActionError,
  AddFeatureError,
  EngineError,
  NoEnginesLeftError,
  PDFAntibotError,
  RemoveFeatureError,
  SiteError,
  TimeoutError,
  UnsupportedFileError,
  SSLError,
  PDFInsufficientTimeError,
  IndexMissError,
  DNSResolutionError,
<<<<<<< HEAD
  ZDRViolationError,
=======
  PDFPrefetchFailed,
  FEPageLoadFailed,
>>>>>>> 1f1f7330
} from "./error";
import { executeTransformers } from "./transformers";
import { LLMRefusalError } from "./transformers/llmExtract";
import { urlSpecificParams } from "./lib/urlSpecificParams";
import { loadMock, MockState } from "./lib/mock";
import { CostTracking } from "../../lib/extract/extraction-service";

export type ScrapeUrlResponse = (
  | {
      success: true;
      document: Document;
    }
  | {
      success: false;
      error: any;
    }
) & {
  logs: any[];
  engines: EngineResultsTracker;
};

export type Meta = {
  id: string;
  url: string;
  rewrittenUrl?: string;
  options: ScrapeOptions;
  internalOptions: InternalOptions;
  logger: Logger;
  logs: any[];
  featureFlags: Set<FeatureFlag>;
  mock: MockState | null;
  pdfPrefetch: {
    filePath: string;
    url?: string;
    status: number;
    proxyUsed: "basic" | "stealth";
  } | null | undefined; // undefined: no prefetch yet, null: prefetch came back empty
  costTracking: CostTracking;
  winnerEngine?: Engine;
  results: EngineResultsTracker;
};

function buildFeatureFlags(
  url: string,
  options: ScrapeOptions,
  internalOptions: InternalOptions,
): Set<FeatureFlag> {
  const flags: Set<FeatureFlag> = new Set();

  if (options.actions !== undefined) {
    flags.add("actions");
  }

  if (options.formats.includes("screenshot")) {
    flags.add("screenshot");
  }

  if (options.formats.includes("screenshot@fullPage")) {
    flags.add("screenshot@fullScreen");
  }

  if (options.waitFor !== 0) {
    flags.add("waitFor");
  }

  if (internalOptions.atsv) {
    flags.add("atsv");
  }

  if (options.location || options.geolocation) {
    flags.add("location");
  }

  if (options.mobile) {
    flags.add("mobile");
  }

  if (options.skipTlsVerification) {
    flags.add("skipTlsVerification");
  }

  if (options.fastMode) {
    flags.add("useFastMode");
  }

  if (options.proxy === "stealth") {
    flags.add("stealthProxy");
  }

  const urlO = new URL(url);

  if (urlO.pathname.endsWith(".pdf")) {
    flags.add("pdf");
  }

  if (urlO.pathname.endsWith(".docx")) {
    flags.add("docx");
  }

  if (options.blockAds === false) {
    flags.add("disableAdblock");
  }

  return flags;
}

// Convenience URL rewrites, "fake redirects" in essence.
// Used to rewrite commonly used non-scrapable URLs to their scrapable equivalents.
function rewriteUrl(url: string): string | undefined {
  if (url.startsWith("https://docs.google.com/document/d/") || url.startsWith("http://docs.google.com/document/d/")) {
    const id = url.match(/\/document\/d\/([-\w]+)/)?.[1];
    if (id) {
      return `https://docs.google.com/document/d/${id}/export?format=pdf`;
    }
  } else if (url.startsWith("https://docs.google.com/presentation/d/") || url.startsWith("http://docs.google.com/presentation/d/")) {
    const id = url.match(/\/presentation\/d\/([-\w]+)/)?.[1];
    if (id) {
      return `https://docs.google.com/presentation/d/${id}/export?format=pdf`;
    }
  }

  return undefined;
}

// The meta object contains all required information to perform a scrape.
// For example, the scrape ID, URL, options, feature flags, logs that occur while scraping.
// The meta object is usually immutable, except for the logs array, and in edge cases (e.g. a new feature is suddenly required)
// Having a meta object that is treated as immutable helps the code stay clean and easily tracable,
// while also retaining the benefits that WebScraper had from its OOP design.
async function buildMetaObject(
  id: string,
  url: string,
  options: ScrapeOptions,
  internalOptions: InternalOptions,
  costTracking: CostTracking,
): Promise<Meta> {
  const specParams =
    urlSpecificParams[new URL(url).hostname.replace(/^www\./, "")];
  if (specParams !== undefined) {
    options = Object.assign(options, specParams.scrapeOptions);
    internalOptions = Object.assign(
      internalOptions,
      specParams.internalOptions,
    );
  }

  const logger = _logger.child({
    module: "ScrapeURL",
    scrapeId: id,
    scrapeURL: url,
    zeroDataRetention: internalOptions.zeroDataRetention,
  });
  const logs: any[] = [];

  return {
    id,
    url,
    rewrittenUrl: rewriteUrl(url),
    options,
    internalOptions,
    logger,
    logs,
    featureFlags: buildFeatureFlags(url, options, internalOptions),
    mock:
      options.useMock !== undefined
        ? await loadMock(options.useMock, _logger)
        : null,
    pdfPrefetch: undefined,
    costTracking,
    results: {},
  };
}

export type InternalOptions = {
  teamId: string;

  priority?: number; // Passed along to fire-engine
  forceEngine?: Engine | Engine[];
  atsv?: boolean; // anti-bot solver, beta

  v0CrawlOnlyUrls?: boolean;
  v0DisableJsDom?: boolean;
  disableSmartWaitCache?: boolean; // Passed along to fire-engine
  isBackgroundIndex?: boolean;
  abort?: AbortSignal;
  urlInvisibleInCurrentCrawl?: boolean;
  unnormalizedSourceURL?: string;

  saveScrapeResultToGCS?: boolean; // Passed along to fire-engine
  bypassBilling?: boolean;
  zeroDataRetention?: boolean;
};

export type EngineResultsTracker = {
  [E in Engine]?: (
    | {
        state: "error";
        error: any;
        unexpected: boolean;
      }
    | {
        state: "success";
        result: EngineScrapeResult & { markdown: string };
        factors: Record<string, boolean>;
        unsupportedFeatures: Set<FeatureFlag>;
      }
    | {
        state: "timeout";
      }
  ) & {
    startedAt: number;
    finishedAt: number;
  };
};

export type EngineScrapeResultWithContext = {
  engine: Engine;
  unsupportedFeatures: Set<FeatureFlag>;
  result: EngineScrapeResult & { markdown: string };
};

function safeguardCircularError<T>(error: T): T {
  if (typeof error === "object" && error !== null && (error as any).results) {
    const newError = structuredClone(error);
    delete (newError as any).results;
    return newError;
  } else {
    return error;
  }
}

async function scrapeURLLoop(meta: Meta): Promise<ScrapeUrlResponse> {
  meta.logger.info(`Scraping URL ${JSON.stringify(meta.rewrittenUrl ?? meta.url)}...`);

  if (meta.internalOptions.zeroDataRetention) {
    if (meta.featureFlags.has("screenshot")) {
      throw new ZDRViolationError("screenshot");
    }

    if (meta.featureFlags.has("screenshot@fullScreen")) {
      throw new ZDRViolationError("screenshot@fullScreen");
    }

    if (meta.options.actions && meta.options.actions.find(x => x.type === "screenshot")) {
      throw new ZDRViolationError("screenshot action");
    }

    if (meta.options.actions && meta.options.actions.find(x => x.type === "pdf")) {
      throw new ZDRViolationError("pdf action");
    }
  }

  // TODO: handle sitemap data, see WebScraper/index.ts:280
  // TODO: ScrapeEvents

  const fallbackList = buildFallbackList(meta);

  let result: EngineScrapeResultWithContext | null = null;

  const timeToRun =
    meta.options.timeout !== undefined
      ? Math.round(meta.options.timeout / Math.min(fallbackList.length, 2))
      : (!meta.options.actions && !meta.options.jsonOptions && !meta.options.extract)
        ? Math.round(120000 / Math.min(fallbackList.length, 2))
        : undefined;

  for (const { engine, unsupportedFeatures } of fallbackList) {
    meta.internalOptions.abort?.throwIfAborted();
    const startedAt = Date.now();
    try {
      meta.logger.info("Scraping via " + engine + "...");
      const _engineResult = await scrapeURLWithEngine(meta, engine, timeToRun);
      if (_engineResult.markdown === undefined) {
        // Some engines emit Markdown directly.
        _engineResult.markdown = await parseMarkdown(_engineResult.html);
      }
      const engineResult = _engineResult as EngineScrapeResult & {
        markdown: string;
      };

      // Success factors
      const isLongEnough = engineResult.markdown.length > 0;
      const isGoodStatusCode =
        (engineResult.statusCode >= 200 && engineResult.statusCode < 300) ||
        engineResult.statusCode === 304;
      const hasNoPageError = engineResult.error === undefined;
      const isLikelyProxyError = [403, 429].includes(engineResult.statusCode);

      meta.results[engine] = {
        state: "success",
        result: engineResult,
        factors: { isLongEnough, isGoodStatusCode, hasNoPageError, isLikelyProxyError },
        unsupportedFeatures,
        startedAt,
        finishedAt: Date.now(),
      };

      if (isLikelyProxyError && meta.options.proxy === "auto" && !meta.featureFlags.has("stealthProxy")) {
        meta.logger.info("Scrape via " + engine + " deemed unsuccessful due to proxy inadequacy. Adding stealthProxy flag.");
        throw new AddFeatureError(["stealthProxy"]);
      }

      // NOTE: TODO: what to do when status code is bad is tough...
      // we cannot just rely on text because error messages can be brief and not hit the limit
      // should we just use all the fallbacks and pick the one with the longest text? - mogery
      if (isLongEnough || !isGoodStatusCode) {
        meta.logger.info("Scrape via " + engine + " deemed successful.", {
          factors: { isLongEnough, isGoodStatusCode, hasNoPageError },
        });
        result = {
          engine,
          unsupportedFeatures,
          result: engineResult as EngineScrapeResult & { markdown: string },
        };
        meta.winnerEngine = engine;
        break;
      }
    } catch (error) {
      if (error instanceof EngineError) {
        meta.logger.warn("Engine " + engine + " could not scrape the page.", {
          error,
        });
        meta.results[engine] = {
          state: "error",
          error: safeguardCircularError(error),
          unexpected: false,
          startedAt,
          finishedAt: Date.now(),
        };
      } else if (error instanceof IndexMissError) {
        meta.logger.info("Engine " + engine + " could not find the page in the index.", {
          error,
        });
        meta.results[engine] = {
          state: "error",
          error: safeguardCircularError(error),
          unexpected: false,
          startedAt,
          finishedAt: Date.now(),
        };
      } else if (error instanceof TimeoutError) {
        meta.logger.info("Engine " + engine + " timed out while scraping.", {
          error,
        });
        meta.results[engine] = {
          state: "timeout",
          startedAt,
          finishedAt: Date.now(),
        };
      } else if (
        error instanceof AddFeatureError ||
        error instanceof RemoveFeatureError
      ) {
        throw error;
      } else if (error instanceof LLMRefusalError) {
        meta.results[engine] = {
          state: "error",
          error: safeguardCircularError(error),
          unexpected: true,
          startedAt,
          finishedAt: Date.now(),
        };
        error.results = meta.results;
        meta.logger.warn("LLM refusal encountered", { error });
        throw error;
      } else if (error instanceof SiteError) {
        throw error;
      } else if (error instanceof SSLError) {
        throw error;
      } else if (error instanceof DNSResolutionError) {
        throw error;
      } else if (error instanceof ActionError) {
        throw error;
      } else if (error instanceof UnsupportedFileError) {
        throw error;
      } else if (error instanceof PDFAntibotError) {
        throw error;
      } else if (error instanceof TimeoutSignal) {
        throw error;
      } else if (error instanceof PDFInsufficientTimeError) {
        throw error;
      } else if (error instanceof FEPageLoadFailed) {
        meta.results[engine] = {
          state: "error",
          error,
          unexpected: false,
          startedAt,
          finishedAt: Date.now(),
        };
      } else {
        Sentry.captureException(error);
        meta.logger.warn(
          "An unexpected error happened while scraping with " + engine + ".",
          { error },
        );
        meta.results[engine] = {
          state: "error",
          error: safeguardCircularError(error),
          unexpected: true,
          startedAt,
          finishedAt: Date.now(),
        };
      }
    }
  }

  if (result === null) {
    throw new NoEnginesLeftError(
      fallbackList.map((x) => x.engine),
      meta.results,
    );
  }

  let document: Document = {
    markdown: result.result.markdown,
    rawHtml: result.result.html,
    screenshot: result.result.screenshot,
    actions: result.result.actions,
    metadata: {
      sourceURL: meta.internalOptions.unnormalizedSourceURL ?? meta.url,
      url: result.result.url,
      statusCode: result.result.statusCode,
      error: result.result.error,
      numPages: result.result.numPages,
      contentType: result.result.contentType,
      proxyUsed: meta.featureFlags.has("stealthProxy") ? "stealth" : "basic",
      ...((meta.results["index"] || meta.results["index;documents"]) ? (
        result.result.cacheInfo ? {
          cacheState: "hit",
          cachedAt: result.result.cacheInfo.created_at.toISOString(),
        } : {
          cacheState: "miss",
        }
      ) : {})
    },
  };

  if (result.unsupportedFeatures.size > 0) {
    const warning = `The engine used does not support the following features: ${[...result.unsupportedFeatures].join(", ")} -- your scrape may be partial.`;
    meta.logger.warn(warning, {
      engine: result.engine,
      unsupportedFeatures: result.unsupportedFeatures,
    });
    document.warning =
      document.warning !== undefined
        ? document.warning + " " + warning
        : warning;
  }

  document = await executeTransformers(meta, document);

  return {
    success: true,
    document,
    logs: meta.logs,
    engines: meta.results,
  };
}

export async function scrapeURL(
  id: string,
  url: string,
  options: ScrapeOptions,
  internalOptions: InternalOptions,
  costTracking: CostTracking,
): Promise<ScrapeUrlResponse> {
  const meta = await buildMetaObject(id, url, options, internalOptions, costTracking);

  if (meta.rewrittenUrl) {
    meta.logger.info("Rewriting URL");
  }

  try {
    while (true) {
      try {
        return await scrapeURLLoop(meta);
      } catch (error) {
        if (
          error instanceof AddFeatureError &&
          meta.internalOptions.forceEngine === undefined
        ) {
          meta.logger.debug(
            "More feature flags requested by scraper: adding " +
              error.featureFlags.join(", "),
            { error, existingFlags: meta.featureFlags },
          );
          meta.featureFlags = new Set(
            [...meta.featureFlags].concat(error.featureFlags),
          );
          if (error.pdfPrefetch) {
            meta.pdfPrefetch = error.pdfPrefetch;
          }
        } else if (
          error instanceof RemoveFeatureError &&
          meta.internalOptions.forceEngine === undefined
        ) {
          meta.logger.debug(
            "Incorrect feature flags reported by scraper: removing " +
              error.featureFlags.join(","),
            { error, existingFlags: meta.featureFlags },
          );
          meta.featureFlags = new Set(
            [...meta.featureFlags].filter(
              (x) => !error.featureFlags.includes(x),
            ),
          );
        } else if (
          error instanceof PDFAntibotError &&
          meta.internalOptions.forceEngine === undefined
        ) {
          if (meta.pdfPrefetch !== undefined) {
            meta.logger.error("PDF was prefetched and still blocked by antibot, failing");
            throw error;
          } else {
            meta.logger.debug("PDF was blocked by anti-bot, prefetching with chrome-cdp");
            meta.featureFlags = new Set(
              [...meta.featureFlags].filter(
                (x) => x !== "pdf",
              ),
            );
          }
        } else {
          throw error;
        }
      }
    }
  } catch (error) {
    if (Object.values(meta.results).length > 0 && Object.values(meta.results).every(x => x.state === "error" && x.error instanceof FEPageLoadFailed)) {
      throw new FEPageLoadFailed();
    } else if (error instanceof NoEnginesLeftError) {
      meta.logger.warn("scrapeURL: All scraping engines failed!", { error });
    } else if (error instanceof LLMRefusalError) {
      meta.logger.warn("scrapeURL: LLM refused to extract content", { error });
    } else if (
      error instanceof Error &&
      error.message.includes("Invalid schema for response_format")
    ) {
      // TODO: seperate into custom error
      meta.logger.warn("scrapeURL: LLM schema error", { error });
      // TODO: results?
    } else if (error instanceof SiteError) {
      meta.logger.warn("scrapeURL: Site failed to load in browser", { error });
    } else if (error instanceof SSLError) {
      meta.logger.warn("scrapeURL: SSL error", { error });
    } else if (error instanceof ActionError) {
      meta.logger.warn("scrapeURL: Action(s) failed to complete", { error });
    } else if (error instanceof UnsupportedFileError) {
      meta.logger.warn("scrapeURL: Tried to scrape unsupported file", {
        error,
      });
    } else if (error instanceof PDFInsufficientTimeError) {
      meta.logger.warn("scrapeURL: Insufficient time to process PDF", { error });
    } else if (error instanceof PDFPrefetchFailed) {
      meta.logger.warn("scrapeURL: Failed to prefetch PDF that is protected by anti-bot", { error });
    } else if (error instanceof TimeoutSignal) {
      throw error;
    } else {
      Sentry.captureException(error);
      meta.logger.error("scrapeURL: Unexpected error happened", { error });
      // TODO: results?
    }

    return {
      success: false,
      error,
      logs: meta.logs,
      engines: meta.results,
    };
  }
}<|MERGE_RESOLUTION|>--- conflicted
+++ resolved
@@ -25,12 +25,9 @@
   PDFInsufficientTimeError,
   IndexMissError,
   DNSResolutionError,
-<<<<<<< HEAD
   ZDRViolationError,
-=======
   PDFPrefetchFailed,
   FEPageLoadFailed,
->>>>>>> 1f1f7330
 } from "./error";
 import { executeTransformers } from "./transformers";
 import { LLMRefusalError } from "./transformers/llmExtract";
