--- conflicted
+++ resolved
@@ -35,13 +35,7 @@
     });
 
     if (response.status !== 200) {
-<<<<<<< HEAD
       logger.debug(`⛏️ Axios: Failed to fetch url: ${url} with status: ${response.status}`);
-=======
-      Logger.debug(
-        `⛏️ Axios: Failed to fetch url: ${url} with status: ${response.status}`
-      );
->>>>>>> 8a4f4cb9
       logParams.error_message = response.statusText;
       logParams.response_code = response.status;
       return {
@@ -54,14 +48,7 @@
     const contentType = response.headers["content-type"];
     if (contentType && contentType.includes("application/pdf")) {
       logParams.success = true;
-<<<<<<< HEAD
       const { content, pageStatusCode, pageError } = await fetchAndProcessPdf(url, pageOptions?.parsePDF ?? true);
-=======
-      const { content, pageStatusCode, pageError } = await fetchAndProcessPdf(
-        url,
-        pageOptions?.parsePDF
-      );
->>>>>>> 8a4f4cb9
       logParams.response_code = pageStatusCode;
       logParams.error_message = pageError;
       return { content, pageStatusCode: response.status, pageError };
@@ -70,15 +57,7 @@
       logParams.success = true;
       logParams.html = text;
       logParams.response_code = response.status;
-<<<<<<< HEAD
       return { content: text, pageStatusCode: response.status, pageError: undefined };
-=======
-      return {
-        content: text,
-        pageStatusCode: response.status,
-        pageError: null,
-      };
->>>>>>> 8a4f4cb9
     }
   } catch (error) {
     if (error.code === "ECONNABORTED") {
@@ -88,15 +67,7 @@
       logParams.error_message = error.message || error;
       logger.debug(`⛏️ Axios: Failed to fetch url: ${url} | Error: ${error}`);
     }
-<<<<<<< HEAD
     return { content: "", pageStatusCode: undefined, pageError: logParams.error_message };
-=======
-    return {
-      content: "",
-      pageStatusCode: error.response?.status ?? null,
-      pageError: logParams.error_message,
-    };
->>>>>>> 8a4f4cb9
   } finally {
     const endTime = Date.now();
     logParams.time_taken_seconds = (endTime - logParams.startTime) / 1000;
