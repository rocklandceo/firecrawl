import { Queue } from "bullmq";
import { logger } from "../lib/logger";
import IORedis from "ioredis";

let scrapeQueue: Queue;
let extractQueue: Queue;
let loggingQueue: Queue;
let indexQueue: Queue;
let deepResearchQueue: Queue;
<<<<<<< HEAD
let generateLlmsTxtQueue: Queue;
=======
>>>>>>> d14d2f35

export const redisConnection = new IORedis(process.env.REDIS_URL!, {
  maxRetriesPerRequest: null,
});

export const scrapeQueueName = "{scrapeQueue}";
export const extractQueueName = "{extractQueue}";
export const loggingQueueName = "{loggingQueue}";
export const indexQueueName = "{indexQueue}";
<<<<<<< HEAD
export const generateLlmsTxtQueueName = "{generateLlmsTxtQueue}";
=======
export const deepResearchQueueName = "{deepResearchQueue}";
>>>>>>> d14d2f35

export function getScrapeQueue() {
  if (!scrapeQueue) {
    scrapeQueue = new Queue(scrapeQueueName, {
      connection: redisConnection,
      defaultJobOptions: {
        removeOnComplete: {
          age: 3600, // 1 hour
        },
        removeOnFail: {
          age: 3600, // 1 hour
        },
      },
    });
    logger.info("Web scraper queue created");
  }
  return scrapeQueue;
}

export function getExtractQueue() {
  if (!extractQueue) {
    extractQueue = new Queue(extractQueueName, {
      connection: redisConnection,
      defaultJobOptions: {
        removeOnComplete: {
          age: 90000, // 25 hours
        },
        removeOnFail: {
          age: 90000, // 25 hours
        },
      },
    });
    logger.info("Extraction queue created");
  }
  return extractQueue;
}

export function getIndexQueue() {
  if (!indexQueue) {
    indexQueue = new Queue(indexQueueName, {
      connection: redisConnection,
      defaultJobOptions: {
        removeOnComplete: {
          age: 90000, // 25 hours
        },
        removeOnFail: {
          age: 90000, // 25 hours
        },
      },
    });
    logger.info("Index queue created");
  }
  return indexQueue;
}

<<<<<<< HEAD
export function getGenerateLlmsTxtQueue() {
  if (!generateLlmsTxtQueue) {
    generateLlmsTxtQueue = new Queue(generateLlmsTxtQueueName, {
=======
export function getDeepResearchQueue() {
  if (!deepResearchQueue) {
    deepResearchQueue = new Queue(deepResearchQueueName, {
>>>>>>> d14d2f35
      connection: redisConnection,
      defaultJobOptions: {
        removeOnComplete: {
          age: 90000, // 25 hours
        },
        removeOnFail: {
          age: 90000, // 25 hours
        },
      },
    });
<<<<<<< HEAD
    logger.info("LLMs TXT generation queue created");
  }
  return generateLlmsTxtQueue;
=======
    logger.info("Deep research queue created");
  }
  return deepResearchQueue;
>>>>>>> d14d2f35
}

// === REMOVED IN FAVOR OF POLLING -- NOT RELIABLE
// import { QueueEvents } from 'bullmq';
// export const scrapeQueueEvents = new QueueEvents(scrapeQueueName, { connection: redisConnection.duplicate() });<|MERGE_RESOLUTION|>--- conflicted
+++ resolved
@@ -7,10 +7,7 @@
 let loggingQueue: Queue;
 let indexQueue: Queue;
 let deepResearchQueue: Queue;
-<<<<<<< HEAD
 let generateLlmsTxtQueue: Queue;
-=======
->>>>>>> d14d2f35
 
 export const redisConnection = new IORedis(process.env.REDIS_URL!, {
   maxRetriesPerRequest: null,
@@ -20,11 +17,8 @@
 export const extractQueueName = "{extractQueue}";
 export const loggingQueueName = "{loggingQueue}";
 export const indexQueueName = "{indexQueue}";
-<<<<<<< HEAD
 export const generateLlmsTxtQueueName = "{generateLlmsTxtQueue}";
-=======
 export const deepResearchQueueName = "{deepResearchQueue}";
->>>>>>> d14d2f35
 
 export function getScrapeQueue() {
   if (!scrapeQueue) {
@@ -80,15 +74,9 @@
   return indexQueue;
 }
 
-<<<<<<< HEAD
 export function getGenerateLlmsTxtQueue() {
   if (!generateLlmsTxtQueue) {
     generateLlmsTxtQueue = new Queue(generateLlmsTxtQueueName, {
-=======
-export function getDeepResearchQueue() {
-  if (!deepResearchQueue) {
-    deepResearchQueue = new Queue(deepResearchQueueName, {
->>>>>>> d14d2f35
       connection: redisConnection,
       defaultJobOptions: {
         removeOnComplete: {
@@ -99,15 +87,27 @@
         },
       },
     });
-<<<<<<< HEAD
     logger.info("LLMs TXT generation queue created");
   }
   return generateLlmsTxtQueue;
-=======
+}
+
+export function getDeepResearchQueue() {
+  if (!deepResearchQueue) {
+    deepResearchQueue = new Queue(deepResearchQueueName, {
+      connection: redisConnection,
+      defaultJobOptions: {
+        removeOnComplete: {
+          age: 90000, // 25 hours
+        },
+        removeOnFail: {
+          age: 90000, // 25 hours
+        },
+      },
+    });
     logger.info("Deep research queue created");
   }
   return deepResearchQueue;
->>>>>>> d14d2f35
 }
 
 // === REMOVED IN FAVOR OF POLLING -- NOT RELIABLE
