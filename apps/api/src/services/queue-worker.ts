import "dotenv/config";
import "./sentry";
import * as Sentry from "@sentry/node";
import { CustomError } from "../lib/custom-error";
import {
  getScrapeQueue,
  getExtractQueue,
  getDeepResearchQueue,
  redisConnection,
  scrapeQueueName,
  extractQueueName,
  deepResearchQueueName,
  getIndexQueue,
  getGenerateLlmsTxtQueue,
  getBillingQueue,
} from "./queue-service";
import { startWebScraperPipeline } from "../main/runWebScraper";
import { callWebhook } from "./webhook";
import { logJob } from "./logging/log_job";
import { Job, Queue } from "bullmq";
import { logger as _logger } from "../lib/logger";
import { Worker } from "bullmq";
import systemMonitor from "./system-monitor";
import { v4 as uuidv4 } from "uuid";
import {
  addCrawlJob,
  addCrawlJobDone,
  addCrawlJobs,
  crawlToCrawler,
  finishCrawl,
  finishCrawlPre,
  finishCrawlKickoff,
  generateURLPermutations,
  getCrawl,
  getCrawlJobCount,
  getCrawlJobs,
  getDoneJobsOrderedLength,
  lockURL,
  lockURLs,
  lockURLsIndividually,
  normalizeURL,
  saveCrawl,
} from "../lib/crawl-redis";
import { StoredCrawl } from "../lib/crawl-redis";
import { addScrapeJob, addScrapeJobs } from "./queue-jobs";
import {
  addJobPriority,
  deleteJobPriority,
  getJobPriority,
} from "../../src/lib/job-priority";
import { getJobs } from "..//controllers/v1/crawl-status";
import { configDotenv } from "dotenv";
import { scrapeOptions } from "../controllers/v1/types";
import {
  cleanOldConcurrencyLimitEntries,
  cleanOldCrawlConcurrencyLimitEntries,
  pushConcurrencyLimitActiveJob,
  pushCrawlConcurrencyLimitActiveJob,
  removeConcurrencyLimitActiveJob,
  removeCrawlConcurrencyLimitActiveJob,
  takeConcurrencyLimitedJob,
  takeCrawlConcurrencyLimitedJob,
} from "../lib/concurrency-limit";
import { isUrlBlocked } from "../scraper/WebScraper/utils/blocklist";
import { BLOCKLISTED_URL_MESSAGE } from "../lib/strings";
import { indexPage } from "../lib/extract/index/pinecone";
import { Document } from "../controllers/v1/types";
import {
  ExtractResult,
  performExtraction,
} from "../lib/extract/extraction-service";
import { supabase_service } from "../services/supabase";
import { normalizeUrl, normalizeUrlOnlyHostname } from "../lib/canonical-url";
import { saveExtract, updateExtract } from "../lib/extract/extract-redis";
import { billTeam } from "./billing/credit_billing";
import { saveCrawlMap } from "./indexing/crawl-maps-index";
import { updateDeepResearch } from "../lib/deep-research/deep-research-redis";
import { performDeepResearch } from "../lib/deep-research/deep-research-service";
import { performGenerateLlmsTxt } from "../lib/generate-llmstxt/generate-llmstxt-service";
import { updateGeneratedLlmsTxt } from "../lib/generate-llmstxt/generate-llmstxt-redis";
import { performExtraction_F0 } from "../lib/extract/fire-0/extraction-service-f0";
import { CostTracking } from "../lib/extract/extraction-service";

configDotenv();

class RacedRedirectError extends Error {
  constructor() {
    super("Raced redirect error");
  }
}

const sleep = (ms: number) => new Promise((resolve) => setTimeout(resolve, ms));

const workerLockDuration = Number(process.env.WORKER_LOCK_DURATION) || 60000;
const workerStalledCheckInterval =
  Number(process.env.WORKER_STALLED_CHECK_INTERVAL) || 30000;
const jobLockExtendInterval =
  Number(process.env.JOB_LOCK_EXTEND_INTERVAL) || 15000;
const jobLockExtensionTime =
  Number(process.env.JOB_LOCK_EXTENSION_TIME) || 60000;

const cantAcceptConnectionInterval =
  Number(process.env.CANT_ACCEPT_CONNECTION_INTERVAL) || 2000;
const connectionMonitorInterval =
  Number(process.env.CONNECTION_MONITOR_INTERVAL) || 10;
const gotJobInterval = Number(process.env.CONNECTION_MONITOR_INTERVAL) || 20;

const runningJobs: Set<string> = new Set();

async function finishCrawlIfNeeded(job: Job & { id: string }, sc: StoredCrawl) {
  if (await finishCrawlPre(job.data.crawl_id)) {
    if (
      job.data.crawlerOptions &&
      !(await redisConnection.exists(
        "crawl:" + job.data.crawl_id + ":invisible_urls",
      ))
    ) {
      await redisConnection.set(
        "crawl:" + job.data.crawl_id + ":invisible_urls",
        "done",
        "EX",
        60 * 60 * 24,
      );

      const sc = (await getCrawl(job.data.crawl_id))!;

      const visitedUrls = new Set(
        await redisConnection.smembers(
          "crawl:" + job.data.crawl_id + ":visited_unique",
        ),
      );

      const lastUrls: string[] = (
        (
          await supabase_service.rpc("diff_get_last_crawl_urls", {
            i_team_id: job.data.team_id,
            i_url: sc.originUrl!,
          })
        ).data ?? []
      ).map((x) => x.url);

      const lastUrlsSet = new Set(lastUrls);

      const crawler = crawlToCrawler(
        job.data.crawl_id,
        sc,
        sc.originUrl!,
        job.data.crawlerOptions,
      );

      const univistedUrls = crawler.filterLinks(
        Array.from(lastUrlsSet).filter((x) => !visitedUrls.has(x)),
        Infinity,
        sc.crawlerOptions.maxDepth ?? 10,
      );

      const addableJobCount =
        sc.crawlerOptions.limit === undefined
          ? Infinity
          : sc.crawlerOptions.limit -
            (await getDoneJobsOrderedLength(job.data.crawl_id));

      console.log(
        sc.originUrl!,
        univistedUrls,
        visitedUrls,
        lastUrls,
        addableJobCount,
      );

      if (univistedUrls.length !== 0 && addableJobCount > 0) {
        const jobs = univistedUrls.slice(0, addableJobCount).map((url) => {
          const uuid = uuidv4();
          return {
            name: uuid,
            data: {
              url,
              mode: "single_urls" as const,
              team_id: job.data.team_id,
              crawlerOptions: {
                ...job.data.crawlerOptions,
                urlInvisibleInCurrentCrawl: true,
              },
              scrapeOptions: job.data.scrapeOptions,
              internalOptions: sc.internalOptions,
              origin: job.data.origin,
              crawl_id: job.data.crawl_id,
              sitemapped: true,
              webhook: job.data.webhook,
              v1: job.data.v1,
            },
            opts: {
              jobId: uuid,
              priority: 20,
            },
          };
        });

        const lockedIds = await lockURLsIndividually(
          job.data.crawl_id,
          sc,
          jobs.map((x) => ({ id: x.opts.jobId, url: x.data.url })),
        );
        const lockedJobs = jobs.filter((x) =>
          lockedIds.find((y) => y.id === x.opts.jobId),
        );
        await addCrawlJobs(
          job.data.crawl_id,
          lockedJobs.map((x) => x.opts.jobId),
        );
        await addScrapeJobs(lockedJobs);

        return;
      }
    }

    await finishCrawl(job.data.crawl_id);

    (async () => {
      const originUrl = sc.originUrl
        ? normalizeUrlOnlyHostname(sc.originUrl)
        : undefined;
      // Get all visited unique URLs from Redis
      const visitedUrls = await redisConnection.smembers(
        "crawl:" + job.data.crawl_id + ":visited_unique",
      );
      // Upload to Supabase if we have URLs and this is a crawl (not a batch scrape)
      if (
        visitedUrls.length > 0 &&
        job.data.crawlerOptions !== null &&
        originUrl
      ) {
        // Queue the indexing job instead of doing it directly
        await getIndexQueue().add(
          job.data.crawl_id,
          {
            originUrl,
            visitedUrls,
          },
          {
            priority: 10,
          },
        );
      }
    })();

    if (!job.data.v1) {
      const jobIDs = await getCrawlJobs(job.data.crawl_id);

      const jobs = (await getJobs(jobIDs)).sort(
        (a, b) => a.timestamp - b.timestamp,
      );
      // const jobStatuses = await Promise.all(jobs.map((x) => x.getState()));
      const jobStatus = sc.cancelled // || jobStatuses.some((x) => x === "failed")
        ? "failed"
        : "completed";

      const fullDocs = jobs
        .map((x) =>
          x.returnvalue
            ? Array.isArray(x.returnvalue)
              ? x.returnvalue[0]
              : x.returnvalue
            : null,
        )
        .filter((x) => x !== null);

      await logJob({
        job_id: job.data.crawl_id,
        success: jobStatus === "completed",
        message: sc.cancelled ? "Cancelled" : undefined,
        num_docs: fullDocs.length,
        docs: [],
        time_taken: (Date.now() - sc.createdAt) / 1000,
        team_id: job.data.team_id,
        mode: job.data.crawlerOptions !== null ? "crawl" : "batch_scrape",
        url: sc.originUrl!,
        scrapeOptions: sc.scrapeOptions,
        crawlerOptions: sc.crawlerOptions,
        origin: job.data.origin,
      });

      const data = {
        success: jobStatus !== "failed",
        result: {
          links: fullDocs.map((doc) => {
            return {
              content: doc,
              source: doc?.metadata?.sourceURL ?? doc?.url ?? "",
            };
          }),
        },
        project_id: job.data.project_id,
        docs: fullDocs,
      };

      // v0 web hooks, call when done with all the data
      if (!job.data.v1) {
        callWebhook(
          job.data.team_id,
          job.data.crawl_id,
          data,
          job.data.webhook,
          job.data.v1,
          job.data.crawlerOptions !== null
            ? "crawl.completed"
            : "batch_scrape.completed",
        );
      }
    } else {
      const num_docs = await getDoneJobsOrderedLength(job.data.crawl_id);
      const jobStatus = sc.cancelled ? "failed" : "completed";

      await logJob(
        {
          job_id: job.data.crawl_id,
          success: jobStatus === "completed",
          message: sc.cancelled ? "Cancelled" : undefined,
          num_docs,
          docs: [],
          time_taken: (Date.now() - sc.createdAt) / 1000,
          team_id: job.data.team_id,
          scrapeOptions: sc.scrapeOptions,
          mode: job.data.crawlerOptions !== null ? "crawl" : "batch_scrape",
          url:
            sc?.originUrl ??
            (job.data.crawlerOptions === null ? "Batch Scrape" : "Unknown"),
          crawlerOptions: sc.crawlerOptions,
          origin: job.data.origin,
        },
        true,
      );

      // v1 web hooks, call when done with no data, but with event completed
      if (job.data.v1 && job.data.webhook) {
        callWebhook(
          job.data.team_id,
          job.data.crawl_id,
          [],
          job.data.webhook,
          job.data.v1,
          job.data.crawlerOptions !== null
            ? "crawl.completed"
            : "batch_scrape.completed",
        );
      }
    }
  }
}

const processJobInternal = async (token: string, job: Job & { id: string }) => {
  const logger = _logger.child({
    module: "queue-worker",
    method: "processJobInternal",
    jobId: job.id,
    scrapeId: job.id,
    crawlId: job.data?.crawl_id ?? undefined,
  });

  const extendLockInterval = setInterval(async () => {
    logger.info(`🐂 Worker extending lock on job ${job.id}`, {
      extendInterval: jobLockExtendInterval,
      extensionTime: jobLockExtensionTime,
    });

    if (job.data?.mode !== "kickoff" && job.data?.team_id) {
      await pushConcurrencyLimitActiveJob(job.data.team_id, job.id, 60 * 1000); // 60s lock renew, just like in the queue
    }

    await job.extendLock(token, jobLockExtensionTime);
  }, jobLockExtendInterval);

  await addJobPriority(job.data.team_id, job.id);
  let err = null;
  try {
    if (job.data?.mode === "kickoff") {
      const result = await processKickoffJob(job, token);
      if (result.success) {
        try {
          await job.moveToCompleted(null, token, false);
        } catch (e) {}
      } else {
        logger.debug("Job failed", { result, mode: job.data.mode });
        await job.moveToFailed((result as any).error, token, false);
      }
    } else {
      const result = await processJob(job, token);
      if (result.success) {
        try {
          if (
            process.env.USE_DB_AUTHENTICATION === "true" &&
            (job.data.crawl_id || process.env.GCS_BUCKET_NAME)
          ) {
            logger.debug(
              "Job succeeded -- putting null in Redis",
            );
            await job.moveToCompleted(null, token, false);
          } else {
            logger.debug("Job succeeded -- putting result in Redis");
            await job.moveToCompleted(result.document, token, false);
          }
        } catch (e) {}
      } else {
        logger.debug("Job failed", { result });
        await job.moveToFailed((result as any).error, token, false);
      }
    }
  } catch (error) {
    logger.debug("Job failed", { error });
    Sentry.captureException(error);
    err = error;
    await job.moveToFailed(error, token, false);
  } finally {
    await deleteJobPriority(job.data.team_id, job.id);
    clearInterval(extendLockInterval);
  }

  return err;
};

const processExtractJobInternal = async (
  token: string,
  job: Job & { id: string },
) => {
  const logger = _logger.child({
    module: "extract-worker",
    method: "processJobInternal",
    jobId: job.id,
    extractId: job.data.extractId,
    teamId: job.data?.teamId ?? undefined,
  });

  const extendLockInterval = setInterval(async () => {
    logger.info(`🔄 Worker extending lock on job ${job.id}`);
    await job.extendLock(token, jobLockExtensionTime);
  }, jobLockExtendInterval);

  try {
    let result: ExtractResult | null = null;

    const model = job.data.request.agent?.model
    if (job.data.request.agent && model && model.toLowerCase().includes("fire-1")) {
      result = await performExtraction(job.data.extractId, {
        request: job.data.request,
        teamId: job.data.teamId,
        subId: job.data.subId,
      });
    } else {
      result = await performExtraction_F0(job.data.extractId, {
        request: job.data.request,
        teamId: job.data.teamId,
        subId: job.data.subId,
      });
    }
    // result = await performExtraction_F0(job.data.extractId, {
    //   request: job.data.request,
    //   teamId: job.data.teamId,
    //   subId: job.data.subId,
    // });

    if (result && result.success) {
      // Move job to completed state in Redis
      await job.moveToCompleted(result, token, false);
      return result;
    } else {
      // throw new Error(result.error || "Unknown error during extraction");

      await job.moveToCompleted(result, token, false);
      await updateExtract(job.data.extractId, {
        status: "failed",
        error:
          result?.error ??
          "Unknown error, please contact help@firecrawl.com. Extract id: " +
            job.data.extractId,
      });

      return result;
    }
  } catch (error) {
    logger.error(`🚫 Job errored ${job.id} - ${error}`, { error });

    Sentry.captureException(error, {
      data: {
        job: job.id,
      },
    });

    try {
      // Move job to failed state in Redis
      await job.moveToFailed(error, token, false);
    } catch (e) {
      logger.log("Failed to move job to failed state in Redis", { error });
    }

    await updateExtract(job.data.extractId, {
      status: "failed",
      error:
        error.error ??
        error ??
        "Unknown error, please contact help@firecrawl.com. Extract id: " +
          job.data.extractId,
    });
    return {
      success: false,
      error:
        error.error ??
        error ??
        "Unknown error, please contact help@firecrawl.com. Extract id: " +
          job.data.extractId,
    };
    // throw error;
  } finally {
    clearInterval(extendLockInterval);
  }
};

const processDeepResearchJobInternal = async (
  token: string,
  job: Job & { id: string },
) => {
  const logger = _logger.child({
    module: "deep-research-worker",
    method: "processJobInternal",
    jobId: job.id,
    researchId: job.data.researchId,
    teamId: job.data?.teamId ?? undefined,
  });

  const extendLockInterval = setInterval(async () => {
    logger.info(`🔄 Worker extending lock on job ${job.id}`);
    await job.extendLock(token, jobLockExtensionTime);
  }, jobLockExtendInterval);

  try {
    console.log(
      "[Deep Research] Starting deep research: ",
      job.data.researchId,
    );
    const result = await performDeepResearch({
      researchId: job.data.researchId,
      teamId: job.data.teamId,
      query: job.data.request.query,
      maxDepth: job.data.request.maxDepth,
      timeLimit: job.data.request.timeLimit,
      subId: job.data.subId,
      maxUrls: job.data.request.maxUrls,
      analysisPrompt: job.data.request.analysisPrompt,
      systemPrompt: job.data.request.systemPrompt,
      formats: job.data.request.formats,
      jsonOptions: job.data.request.jsonOptions,
    });

<<<<<<< HEAD
    if(result.success) {
=======
    if (result.success) {
>>>>>>> 510171ca
      // Move job to completed state in Redis and update research status
      await job.moveToCompleted(result, token, false);
      return result;
    } else {
      // If the deep research failed but didn't throw an error
      const error = new Error("Deep research failed without specific error");
      await updateDeepResearch(job.data.researchId, {
        status: "failed",
        error: error.message,
      });
      await job.moveToFailed(error, token, false);

      return { success: false, error: error.message };
    }
  } catch (error) {
    logger.error(`🚫 Job errored ${job.id} - ${error}`, { error });

    Sentry.captureException(error, {
      data: {
        job: job.id,
      },
    });

    try {
      // Move job to failed state in Redis
      await job.moveToFailed(error, token, false);
    } catch (e) {
      logger.error("Failed to move job to failed state in Redis", { error });
    }

    await updateDeepResearch(job.data.researchId, {
      status: "failed",
      error: error.message || "Unknown error occurred",
    });

    return { success: false, error: error.message || "Unknown error occurred" };
  } finally {
    clearInterval(extendLockInterval);
  }
};

const processGenerateLlmsTxtJobInternal = async (
  token: string,
  job: Job & { id: string },
) => {
  const logger = _logger.child({
    module: "generate-llmstxt-worker",
    method: "processJobInternal",
    jobId: job.id,
    generateId: job.data.generateId,
    teamId: job.data?.teamId ?? undefined,
  });

  const extendLockInterval = setInterval(async () => {
    logger.info(`🔄 Worker extending lock on job ${job.id}`);
    await job.extendLock(token, jobLockExtensionTime);
  }, jobLockExtendInterval);

  try {
    const result = await performGenerateLlmsTxt({
      generationId: job.data.generationId,
      teamId: job.data.teamId,
      url: job.data.request.url,
      maxUrls: job.data.request.maxUrls,
      showFullText: job.data.request.showFullText,
      subId: job.data.subId,
    });

    if (result.success) {
      await job.moveToCompleted(result, token, false);
      await updateGeneratedLlmsTxt(job.data.generateId, {
        status: "completed",
        generatedText: result.data.generatedText,
        fullText: result.data.fullText,
      });
      return result;
    } else {
      const error = new Error(
        "LLMs text generation failed without specific error",
      );
      await job.moveToFailed(error, token, false);
      await updateGeneratedLlmsTxt(job.data.generateId, {
        status: "failed",
        error: error.message,
      });
      return { success: false, error: error.message };
    }
  } catch (error) {
    logger.error(`🚫 Job errored ${job.id} - ${error}`, { error });

    Sentry.captureException(error, {
      data: {
        job: job.id,
      },
    });

    try {
      await job.moveToFailed(error, token, false);
    } catch (e) {
      logger.error("Failed to move job to failed state in Redis", { error });
    }

    await updateGeneratedLlmsTxt(job.data.generateId, {
      status: "failed",
      error: error.message || "Unknown error occurred",
    });

    return { success: false, error: error.message || "Unknown error occurred" };
  } finally {
    clearInterval(extendLockInterval);
  }
};

let isShuttingDown = false;

process.on("SIGINT", () => {
  console.log("Received SIGTERM. Shutting down gracefully...");
  isShuttingDown = true;
});

process.on("SIGTERM", () => {
  console.log("Received SIGTERM. Shutting down gracefully...");
  isShuttingDown = true;
});

let cantAcceptConnectionCount = 0;

const workerFun = async (
  queue: Queue,
  processJobInternal: (token: string, job: Job) => Promise<any>,
) => {
  const logger = _logger.child({ module: "queue-worker", method: "workerFun" });

  const worker = new Worker(queue.name, null, {
    connection: redisConnection,
    lockDuration: 1 * 60 * 1000, // 1 minute
    // lockRenewTime: 15 * 1000, // 15 seconds
    stalledInterval: 30 * 1000, // 30 seconds
    maxStalledCount: 10, // 10 times
  });

  worker.startStalledCheckTimer();

  const monitor = await systemMonitor;

  while (true) {
    if (isShuttingDown) {
      console.log("No longer accepting new jobs. SIGINT");
      break;
    }
    const token = uuidv4();
    const canAcceptConnection = await monitor.acceptConnection();
    if (!canAcceptConnection) {
      console.log("Can't accept connection due to RAM/CPU load");
      logger.info("Can't accept connection due to RAM/CPU load");
      cantAcceptConnectionCount++;

      if (cantAcceptConnectionCount >= 25) {
        logger.error("WORKER STALLED", {
          cpuUsage: await monitor.checkCpuUsage(),
          memoryUsage: await monitor.checkMemoryUsage(),
        });
      }

      await sleep(cantAcceptConnectionInterval); // more sleep
      continue;
    } else {
      cantAcceptConnectionCount = 0;
    }

    const job = await worker.getNextJob(token);
    if (job) {
      if (job.id) {
        runningJobs.add(job.id);
      }

      async function afterJobDone(job: Job<any, any, string>) {
        if (job.id) {
          runningJobs.delete(job.id);
        }

<<<<<<< HEAD
        if (job.id && job.data.crawl_id && job.data.crawlerOptions?.delay) {
          await removeCrawlConcurrencyLimitActiveJob(job.data.crawl_id, job.id);
          cleanOldCrawlConcurrencyLimitEntries(job.data.crawl_id);

          const delayInSeconds = job.data.crawlerOptions.delay;
          const delayInMs = delayInSeconds * 1000;

          await new Promise(resolve => setTimeout(resolve, delayInMs));

          const nextCrawlJob = await takeCrawlConcurrencyLimitedJob(job.data.crawl_id);
          if (nextCrawlJob !== null) {
            await pushCrawlConcurrencyLimitActiveJob(job.data.crawl_id, nextCrawlJob.id, 60 * 1000);

            await queue.add(
              nextCrawlJob.id,
              {
                ...nextCrawlJob.data,
              },
              {
                ...nextCrawlJob.opts,
                jobId: nextCrawlJob.id,
                priority: nextCrawlJob.priority,
              },
            );
          }
        }

        if (job.id && job.data && job.data.team_id && job.data.plan) {
=======
        if (job.id && job.data && job.data.team_id) {
>>>>>>> 510171ca
          await removeConcurrencyLimitActiveJob(job.data.team_id, job.id);
          cleanOldConcurrencyLimitEntries(job.data.team_id);

          // No need to check if we're under the limit here -- if the current job is finished,
          // we are 1 under the limit, assuming the job insertion logic never over-inserts. - MG
          const nextJob = await takeConcurrencyLimitedJob(job.data.team_id);
          if (nextJob !== null) {
            await pushConcurrencyLimitActiveJob(
              job.data.team_id,
              nextJob.id,
              60 * 1000,
            ); // 60s initial timeout

            await queue.add(
              nextJob.id,
              {
                ...nextJob.data,
                concurrencyLimitHit: true,
              },
              {
                ...nextJob.opts,
                jobId: nextJob.id,
                priority: nextJob.priority,
              },
            );
          }
        }
      }

      if (job.data && job.data.sentry && Sentry.isInitialized()) {
        Sentry.continueTrace(
          {
            sentryTrace: job.data.sentry.trace,
            baggage: job.data.sentry.baggage,
          },
          () => {
            Sentry.startSpan(
              {
                name: "Scrape job",
                attributes: {
                  job: job.id,
                  worker: process.env.FLY_MACHINE_ID ?? worker.id,
                },
              },
              async (span) => {
                await Sentry.startSpan(
                  {
                    name: "Process scrape job",
                    op: "queue.process",
                    attributes: {
                      "messaging.message.id": job.id,
                      "messaging.destination.name": getScrapeQueue().name,
                      "messaging.message.body.size": job.data.sentry.size,
                      "messaging.message.receive.latency":
                        Date.now() - (job.processedOn ?? job.timestamp),
                      "messaging.message.retry.count": job.attemptsMade,
                    },
                  },
                  async () => {
                    let res;
                    try {
                      res = await processJobInternal(token, job);
                    } finally {
                      await afterJobDone(job);
                    }

                    if (res !== null) {
                      span.setStatus({ code: 2 }); // ERROR
                    } else {
                      span.setStatus({ code: 1 }); // OK
                    }
                  },
                );
              },
            );
          },
        );
      } else {
        Sentry.startSpan(
          {
            name: "Scrape job",
            attributes: {
              job: job.id,
              worker: process.env.FLY_MACHINE_ID ?? worker.id,
            },
          },
          () => {
            processJobInternal(token, job).finally(() => afterJobDone(job));
          },
        );
      }

      await sleep(gotJobInterval);
    } else {
      await sleep(connectionMonitorInterval);
    }
  }
};

async function processKickoffJob(job: Job & { id: string }, token: string) {
  const logger = _logger.child({
    module: "queue-worker",
    method: "processKickoffJob",
    jobId: job.id,
    scrapeId: job.id,
    crawlId: job.data?.crawl_id ?? undefined,
    teamId: job.data?.team_id ?? undefined,
  });

  try {
    const sc = (await getCrawl(job.data.crawl_id)) as StoredCrawl;
    const crawler = crawlToCrawler(job.data.crawl_id, sc);

    logger.debug("Locking URL...");
    await lockURL(job.data.crawl_id, sc, job.data.url);
    const jobId = uuidv4();
    logger.debug("Adding scrape job to Redis...", { jobId });
    await addScrapeJob(
      {
        url: job.data.url,
        mode: "single_urls",
        team_id: job.data.team_id,
        crawlerOptions: job.data.crawlerOptions,
        scrapeOptions: scrapeOptions.parse(job.data.scrapeOptions),
        internalOptions: sc.internalOptions,
        origin: job.data.origin,
        crawl_id: job.data.crawl_id,
        webhook: job.data.webhook,
        v1: job.data.v1,
        isCrawlSourceScrape: true,
      },
      {
        priority: 15,
      },
      jobId,
    );
    logger.debug("Adding scrape job to BullMQ...", { jobId });
    await addCrawlJob(job.data.crawl_id, jobId);

    if (job.data.webhook) {
      logger.debug("Calling webhook with crawl.started...", {
        webhook: job.data.webhook,
      });
      await callWebhook(
        job.data.team_id,
        job.data.crawl_id,
        null,
        job.data.webhook,
        true,
        "crawl.started",
      );
    }

    const sitemap = sc.crawlerOptions.ignoreSitemap
      ? 0
      : await crawler.tryGetSitemap(async (urls) => {
          if (urls.length === 0) return;

          logger.debug("Using sitemap chunk of length " + urls.length, {
            sitemapLength: urls.length,
          });

          let jobPriority = await getJobPriority({
            team_id: job.data.team_id,
            basePriority: 21,
          });
          logger.debug("Using job priority " + jobPriority, { jobPriority });

          const jobs = urls.map((url) => {
            const uuid = uuidv4();
            return {
              name: uuid,
              data: {
                url,
                mode: "single_urls" as const,
                team_id: job.data.team_id,
                crawlerOptions: job.data.crawlerOptions,
                scrapeOptions: job.data.scrapeOptions,
                internalOptions: sc.internalOptions,
                origin: job.data.origin,
                crawl_id: job.data.crawl_id,
                sitemapped: true,
                webhook: job.data.webhook,
                v1: job.data.v1,
              },
              opts: {
                jobId: uuid,
                priority: 20,
              },
            };
          });

          logger.debug("Locking URLs...");
          const lockedIds = await lockURLsIndividually(
            job.data.crawl_id,
            sc,
            jobs.map((x) => ({ id: x.opts.jobId, url: x.data.url })),
          );
          const lockedJobs = jobs.filter((x) =>
            lockedIds.find((y) => y.id === x.opts.jobId),
          );
          logger.debug("Adding scrape jobs to Redis...");
          await addCrawlJobs(
            job.data.crawl_id,
            lockedJobs.map((x) => x.opts.jobId),
          );
          logger.debug("Adding scrape jobs to BullMQ...");
          await addScrapeJobs(lockedJobs);
        });

    if (sitemap === 0) {
      logger.debug("Sitemap not found or ignored.", {
        ignoreSitemap: sc.crawlerOptions.ignoreSitemap,
      });
    }

    logger.debug("Done queueing jobs!");

    await finishCrawlKickoff(job.data.crawl_id);
    await finishCrawlIfNeeded(job, sc);

    return { success: true };
  } catch (error) {
    logger.error("An error occurred!", { error });
    await finishCrawlKickoff(job.data.crawl_id);
    const sc = (await getCrawl(job.data.crawl_id)) as StoredCrawl;
    if (sc) {
      await finishCrawlIfNeeded(job, sc);
    }
    return { success: false, error };
  }
}

async function indexJob(job: Job & { id: string }, document: Document) {
  if (
    document &&
    document.markdown &&
    job.data.team_id === process.env.BACKGROUND_INDEX_TEAM_ID!
  ) {
    // indexPage({
    //   document: document,
    //   originUrl: job.data.crawl_id
    //     ? (await getCrawl(job.data.crawl_id))?.originUrl!
    //     : document.metadata.sourceURL!,
    //   crawlId: job.data.crawl_id,
    //   teamId: job.data.team_id,
    // }).catch((error) => {
    //   _logger.error("Error indexing page", { error });
    // });
  }
}

async function processJob(job: Job & { id: string }, token: string) {
  const logger = _logger.child({
    module: "queue-worker",
    method: "processJob",
    jobId: job.id,
    scrapeId: job.id,
    crawlId: job.data?.crawl_id ?? undefined,
    teamId: job.data?.team_id ?? undefined,
  });
  logger.info(`🐂 Worker taking job ${job.id}`, { url: job.data.url });
  const start = Date.now();

  // Check if the job URL is researchhub and block it immediately
  // TODO: remove this once solve the root issue
  // if (
  //   job.data.url &&
  //   (job.data.url.includes("researchhub.com") ||
  //     job.data.url.includes("ebay.com"))
  // ) {
  //   logger.info(`🐂 Blocking job ${job.id} with URL ${job.data.url}`);
  //   const data = {
  //     success: false,
  //     document: null,
  //     project_id: job.data.project_id,
  //     error:
  //       "URL is blocked. Suspecious activity detected. Please contact help@firecrawl.com if you believe this is an error.",
  //   };
  //   return data;
  // }
  const costTracking = new CostTracking();

  try {
    job.updateProgress({
      current: 1,
      total: 100,
      current_step: "SCRAPING",
      current_url: "",
    });

    if (job.data.crawl_id) {
      const sc = (await getCrawl(job.data.crawl_id)) as StoredCrawl;
      if (sc && sc.cancelled) {
        throw new Error("Parent crawl/batch scrape was cancelled");
      }
    }

    const pipeline = await Promise.race([
      startWebScraperPipeline({
        job,
        token,
        costTracking,
      }),
      ...(job.data.scrapeOptions.timeout !== undefined
        ? [
            (async () => {
              await sleep(job.data.scrapeOptions.timeout);
              throw new Error("timeout");
            })(),
          ]
        : []),
    ]);

    if (!pipeline.success) {
      throw pipeline.error;
    }

    const end = Date.now();
    const timeTakenInSeconds = (end - start) / 1000;

    const doc = pipeline.document;

    const rawHtml = doc.rawHtml ?? "";

    if (!job.data.scrapeOptions.formats.includes("rawHtml")) {
      delete doc.rawHtml;
    }

    if (job.data.concurrencyLimited) {
      doc.warning =
        "This scrape job was throttled at your current concurrency limit. If you'd like to scrape faster, you can upgrade your plan." +
        (doc.warning ? " " + doc.warning : "");
    }

    const data = {
      success: true,
      result: {
        links: [
          {
            content: doc,
            source: doc?.metadata?.sourceURL ?? doc?.metadata?.url ?? "",
            id: job.id,
          },
        ],
      },
      project_id: job.data.project_id,
      document: doc,
    };

    if (job.data.webhook && job.data.mode !== "crawl" && job.data.v1) {
      logger.debug("Calling webhook with success...", {
        webhook: job.data.webhook,
      });
      await callWebhook(
        job.data.team_id,
        job.data.crawl_id,
        data,
        job.data.webhook,
        job.data.v1,
        job.data.crawlerOptions !== null ? "crawl.page" : "batch_scrape.page",
        true,
      );
    }

    if (job.data.crawl_id) {
      const sc = (await getCrawl(job.data.crawl_id)) as StoredCrawl;

      if (
        doc.metadata.url !== undefined &&
        doc.metadata.sourceURL !== undefined &&
        normalizeURL(doc.metadata.url, sc) !==
          normalizeURL(doc.metadata.sourceURL, sc) &&
        job.data.crawlerOptions !== null // only on crawls, don't care on batch scrape
      ) {
        const crawler = crawlToCrawler(job.data.crawl_id, sc);
        if (
          crawler.filterURL(doc.metadata.url, doc.metadata.sourceURL) ===
            null &&
          !job.data.isCrawlSourceScrape
        ) {
          throw new Error(
            "Redirected target URL is not allowed by crawlOptions",
          ); // TODO: make this its own error type that is ignored by error tracking
        }

        // Only re-set originUrl if it's different from the current hostname
        // This is only done on this condition to handle cross-domain redirects
        // If this would be done for non-crossdomain redirects, but also for e.g.
        // redirecting / -> /introduction (like our docs site does), it would
        // break crawling the entire site without allowBackwardsCrawling - mogery
        const isHostnameDifferent =
          normalizeUrlOnlyHostname(doc.metadata.url) !==
          normalizeUrlOnlyHostname(doc.metadata.sourceURL);
        if (job.data.isCrawlSourceScrape && isHostnameDifferent) {
          // TODO: re-fetch sitemap for redirect target domain
          sc.originUrl = doc.metadata.url;
          await saveCrawl(job.data.crawl_id, sc);
        }

        if (isUrlBlocked(doc.metadata.url)) {
          throw new Error(BLOCKLISTED_URL_MESSAGE); // TODO: make this its own error type that is ignored by error tracking
        }

        const p1 = generateURLPermutations(normalizeURL(doc.metadata.url, sc));
        const p2 = generateURLPermutations(
          normalizeURL(doc.metadata.sourceURL, sc),
        );

        if (JSON.stringify(p1) !== JSON.stringify(p2)) {
          logger.debug(
            "Was redirected, removing old URL and locking new URL...",
            { oldUrl: doc.metadata.sourceURL, newUrl: doc.metadata.url },
          );

          // Prevent redirect target from being visited in the crawl again
          // See lockURL
          const x = await redisConnection.sadd(
            "crawl:" + job.data.crawl_id + ":visited",
            ...p1.map((x) => x.href),
          );
          const lockRes = x === p1.length;

          if (job.data.crawlerOptions !== null && !lockRes) {
            throw new RacedRedirectError();
          }
        }
      }

      logger.debug("Logging job to DB...");
      await logJob(
        {
          job_id: job.id as string,
          success: true,
          num_docs: 1,
          docs: [doc],
          time_taken: timeTakenInSeconds,
          team_id: job.data.team_id,
          mode: job.data.mode,
          url: job.data.url,
          crawlerOptions: sc.crawlerOptions,
          scrapeOptions: job.data.scrapeOptions,
          origin: job.data.origin,
          crawl_id: job.data.crawl_id,
          cost_tracking: costTracking,
        },
        true,
      );

      indexJob(job, doc);

      logger.debug("Declaring job as done...");
      await addCrawlJobDone(job.data.crawl_id, job.id, true);

      if (job.data.crawlerOptions !== null) {
        if (!sc.cancelled) {
          const crawler = crawlToCrawler(
            job.data.crawl_id,
            sc,
            doc.metadata.url ?? doc.metadata.sourceURL ?? sc.originUrl!,
            job.data.crawlerOptions,
          );

          const links = crawler.filterLinks(
            await crawler.extractLinksFromHTML(
              rawHtml ?? "",
              doc.metadata?.url ?? doc.metadata?.sourceURL ?? sc.originUrl!,
            ),
            Infinity,
            sc.crawlerOptions?.maxDepth ?? 10,
          );
          logger.debug("Discovered " + links.length + " links...", {
            linksLength: links.length,
          });

          for (const link of links) {
            if (await lockURL(job.data.crawl_id, sc, link)) {
              // This seems to work really welel
              const jobPriority = await getJobPriority({
                team_id: sc.team_id,
                basePriority: job.data.crawl_id ? 20 : 10,
              });
              const jobId = uuidv4();

              logger.debug(
                "Determined job priority " +
                  jobPriority +
                  " for URL " +
                  JSON.stringify(link),
                { jobPriority, url: link },
              );

              // console.log("team_id: ", sc.team_id)
              // console.log("base priority: ", job.data.crawl_id ? 20 : 10)
              // console.log("job priority: " , jobPriority, "\n\n\n")

              await addScrapeJob(
                {
                  url: link,
                  mode: "single_urls",
                  team_id: sc.team_id,
                  scrapeOptions: scrapeOptions.parse(sc.scrapeOptions),
                  internalOptions: sc.internalOptions,
                  crawlerOptions: {
                    ...sc.crawlerOptions,
                    currentDiscoveryDepth:
                      (job.data.crawlerOptions?.currentDiscoveryDepth ?? 0) + 1,
                  },
                  origin: job.data.origin,
                  crawl_id: job.data.crawl_id,
                  webhook: job.data.webhook,
                  v1: job.data.v1,
                },
                {},
                jobId,
                jobPriority,
              );

              await addCrawlJob(job.data.crawl_id, jobId);
              logger.debug("Added job for URL " + JSON.stringify(link), {
                jobPriority,
                url: link,
                newJobId: jobId,
              });
            } else {
              // TODO: removed this, ok? too many 'not useful' logs (?) Mogery!
              // logger.debug("Could not lock URL " + JSON.stringify(link), {
              //   url: link,
              // });
            }
          }

          // Only run check after adding new jobs for discovery - mogery
          if (
            job.data.isCrawlSourceScrape &&
            crawler.filterLinks(
              [doc.metadata.url ?? doc.metadata.sourceURL!],
              1,
              sc.crawlerOptions?.maxDepth ?? 10,
            ).length === 0
          ) {
            throw new Error(
              "Source URL is not allowed by includePaths/excludePaths rules",
            );
          }
        }
      }

      await finishCrawlIfNeeded(job, sc);
    } else {
      await logJob({
        job_id: job.id,
        success: true,
        message: "Scrape completed",
        num_docs: 1,
        docs: [doc],
        time_taken: timeTakenInSeconds,
        team_id: job.data.team_id,
        mode: "scrape",
        url: job.data.url,
        scrapeOptions: job.data.scrapeOptions,
        origin: job.data.origin,
        num_tokens: 0, // TODO: fix
        cost_tracking: costTracking,
      });
      
      indexJob(job, doc);
    }

    if (job.data.is_scrape !== true) {
      let creditsToBeBilled = 1; // Assuming 1 credit per document
      if (job.data.scrapeOptions.extract) {
        creditsToBeBilled = 5;
      }
      if (job.data.scrapeOptions.agent?.model?.toLowerCase() === "fire-1") {
        creditsToBeBilled = 150;
      }

      if (
        job.data.team_id !== process.env.BACKGROUND_INDEX_TEAM_ID! &&
        process.env.USE_DB_AUTHENTICATION === "true"
      ) {
        try {
          const billingJobId = uuidv4();
<<<<<<< HEAD
          logger.debug(`Adding billing job to queue for team ${job.data.team_id}`, {
            billingJobId,
            credits: creditsToBeBilled,
            is_extract: false,
          });
=======
          logger.debug(
            `Adding billing job to queue for team ${job.data.team_id}`,
            {
              billingJobId,
              credits: creditsToBeBilled,
              is_extract: false,
            },
          );
>>>>>>> 510171ca

          // Add directly to the billing queue - the billing worker will handle the rest
          await getBillingQueue().add(
            "bill_team",
            {
              team_id: job.data.team_id,
              subscription_id: undefined,
              credits: creditsToBeBilled,
              is_extract: false,
              timestamp: new Date().toISOString(),
              originating_job_id: job.id,
            },
            {
              jobId: billingJobId,
              priority: 10,
            },
          );
        } catch (error) {
          logger.error(
            `Failed to add billing job to queue for team ${job.data.team_id} for ${creditsToBeBilled} credits`,
            { error },
          );
          Sentry.captureException(error);
        }
      }
    }

    logger.info(`🐂 Job done ${job.id}`);
    return data;
  } catch (error) {
    if (job.data.crawl_id) {
      const sc = (await getCrawl(job.data.crawl_id)) as StoredCrawl;

      logger.debug("Declaring job as done...");
      await addCrawlJobDone(job.data.crawl_id, job.id, false);
      await redisConnection.srem(
        "crawl:" + job.data.crawl_id + ":visited_unique",
        normalizeURL(job.data.url, sc),
      );

      await finishCrawlIfNeeded(job, sc);
    }

    const isEarlyTimeout =
      error instanceof Error && error.message === "timeout";
    const isCancelled =
      error instanceof Error &&
      error.message === "Parent crawl/batch scrape was cancelled";

    if (isEarlyTimeout) {
      logger.error(`🐂 Job timed out ${job.id}`);
    } else if (error instanceof RacedRedirectError) {
      logger.warn(`🐂 Job got redirect raced ${job.id}, silently failing`);
    } else if (isCancelled) {
      logger.warn(`🐂 Job got cancelled, silently failing`);
    } else {
      logger.error(`🐂 Job errored ${job.id} - ${error}`, { error });

      Sentry.captureException(error, {
        data: {
          job: job.id,
        },
      });

      if (error instanceof CustomError) {
        // Here we handle the error, then save the failed job
        logger.error(error.message); // or any other error handling
      }
      logger.error(error);
      if (error.stack) {
        logger.error(error.stack);
      }
    }

    const data = {
      success: false,
      document: null,
      project_id: job.data.project_id,
      error:
        error instanceof Error
          ? error
          : typeof error === "string"
            ? new Error(error)
            : new Error(JSON.stringify(error)),
    };

    if (!job.data.v1 && (job.data.mode === "crawl" || job.data.crawl_id)) {
      callWebhook(
        job.data.team_id,
        job.data.crawl_id ?? (job.id as string),
        data,
        job.data.webhook,
        job.data.v1,
        job.data.crawlerOptions !== null ? "crawl.page" : "batch_scrape.page",
      );
    }

    const end = Date.now();
    const timeTakenInSeconds = (end - start) / 1000;

    logger.debug("Logging job to DB...");
    await logJob(
      {
        job_id: job.id as string,
        success: false,
        message:
          typeof error === "string"
            ? error
            : (error.message ??
              "Something went wrong... Contact help@mendable.ai"),
        num_docs: 0,
        docs: [],
        time_taken: timeTakenInSeconds,
        team_id: job.data.team_id,
        mode: job.data.mode,
        url: job.data.url,
        crawlerOptions: job.data.crawlerOptions,
        scrapeOptions: job.data.scrapeOptions,
        origin: job.data.origin,
        crawl_id: job.data.crawl_id,
        cost_tracking: costTracking,
      },
      true,
    );
    return data;
  }
}

// wsq.process(
//   Math.floor(Number(process.env.NUM_WORKERS_PER_QUEUE ?? 8)),
//   processJob
// );

// wsq.on("waiting", j => ScrapeEvents.logJobEvent(j, "waiting"));
// wsq.on("active", j => ScrapeEvents.logJobEvent(j, "active"));
// wsq.on("completed", j => ScrapeEvents.logJobEvent(j, "completed"));
// wsq.on("paused", j => ScrapeEvents.logJobEvent(j, "paused"));
// wsq.on("resumed", j => ScrapeEvents.logJobEvent(j, "resumed"));
// wsq.on("removed", j => ScrapeEvents.logJobEvent(j, "removed"));

// Start all workers
(async () => {
  await Promise.all([
    workerFun(getScrapeQueue(), processJobInternal),
    workerFun(getExtractQueue(), processExtractJobInternal),
    workerFun(getDeepResearchQueue(), processDeepResearchJobInternal),
    workerFun(getGenerateLlmsTxtQueue(), processGenerateLlmsTxtJobInternal),
  ]);

  console.log("All workers exited. Waiting for all jobs to finish...");

  while (runningJobs.size > 0) {
    await new Promise((resolve) => setTimeout(resolve, 500));
  }

  console.log("All jobs finished. Worker out!");
  process.exit(0);
})();<|MERGE_RESOLUTION|>--- conflicted
+++ resolved
@@ -550,11 +550,7 @@
       jsonOptions: job.data.request.jsonOptions,
     });
 
-<<<<<<< HEAD
-    if(result.success) {
-=======
     if (result.success) {
->>>>>>> 510171ca
       // Move job to completed state in Redis and update research status
       await job.moveToCompleted(result, token, false);
       return result;
@@ -736,7 +732,6 @@
           runningJobs.delete(job.id);
         }
 
-<<<<<<< HEAD
         if (job.id && job.data.crawl_id && job.data.crawlerOptions?.delay) {
           await removeCrawlConcurrencyLimitActiveJob(job.data.crawl_id, job.id);
           cleanOldCrawlConcurrencyLimitEntries(job.data.crawl_id);
@@ -764,10 +759,7 @@
           }
         }
 
-        if (job.id && job.data && job.data.team_id && job.data.plan) {
-=======
         if (job.id && job.data && job.data.team_id) {
->>>>>>> 510171ca
           await removeConcurrencyLimitActiveJob(job.data.team_id, job.id);
           cleanOldConcurrencyLimitEntries(job.data.team_id);
 
@@ -1352,13 +1344,6 @@
       ) {
         try {
           const billingJobId = uuidv4();
-<<<<<<< HEAD
-          logger.debug(`Adding billing job to queue for team ${job.data.team_id}`, {
-            billingJobId,
-            credits: creditsToBeBilled,
-            is_extract: false,
-          });
-=======
           logger.debug(
             `Adding billing job to queue for team ${job.data.team_id}`,
             {
@@ -1367,7 +1352,6 @@
               is_extract: false,
             },
           );
->>>>>>> 510171ca
 
           // Add directly to the billing queue - the billing worker will handle the rest
           await getBillingQueue().add(
