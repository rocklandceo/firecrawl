import "dotenv/config";
import "./sentry";
import * as Sentry from "@sentry/node";
import { CustomError } from "../lib/custom-error";
import {
  getScrapeQueue,
  getExtractQueue,
  getDeepResearchQueue,
  redisConnection,
  scrapeQueueName,
  extractQueueName,
  deepResearchQueueName,
  getIndexQueue,
  getGenerateLlmsTxtQueue,
} from "./queue-service";
import { startWebScraperPipeline } from "../main/runWebScraper";
import { callWebhook } from "./webhook";
import { logJob } from "./logging/log_job";
import { Job, Queue } from "bullmq";
import { Worker } from "bullmq";
import { logger as _logger } from "../lib/logger";
import systemMonitor from "./system-monitor";
import { v4 as uuidv4 } from "uuid";
import {
  addCrawlJob,
  addCrawlJobDone,
  addCrawlJobs,
  crawlToCrawler,
  finishCrawl,
  finishCrawlKickoff,
  generateURLPermutations,
  getCrawl,
  getCrawlJobCount,
  getCrawlJobs,
  getDoneJobsOrderedLength,
  lockURL,
  lockURLs,
  lockURLsIndividually,
  normalizeURL,
  saveCrawl,
} from "../lib/crawl-redis";
import { StoredCrawl } from "../lib/crawl-redis";
import { addScrapeJob, addScrapeJobs } from "./queue-jobs";
import {
  addJobPriority,
  deleteJobPriority,
  getJobPriority,
} from "../../src/lib/job-priority";
import { PlanType, RateLimiterMode } from "../types";
import { getJobs } from "..//controllers/v1/crawl-status";
import { configDotenv } from "dotenv";
import { scrapeOptions } from "../controllers/v1/types";
import { getRateLimiterPoints } from "./rate-limiter";
import {
  calculateJobTimeToRun,
  cleanOldConcurrencyLimitEntries,
  pushConcurrencyLimitActiveJob,
  removeConcurrencyLimitActiveJob,
  takeConcurrencyLimitedJob,
} from "../lib/concurrency-limit";
import { isUrlBlocked } from "../scraper/WebScraper/utils/blocklist";
import { BLOCKLISTED_URL_MESSAGE } from "../lib/strings";
import { indexPage } from "../lib/extract/index/pinecone";
import { Document } from "../controllers/v1/types";
import { performExtraction } from "../lib/extract/extraction-service";
import { supabase_service } from "../services/supabase";
import { normalizeUrl, normalizeUrlOnlyHostname } from "../lib/canonical-url";
import { saveExtract, updateExtract } from "../lib/extract/extract-redis";
import { billTeam } from "./billing/credit_billing";
import { saveCrawlMap } from "./indexing/crawl-maps-index";
<<<<<<< HEAD
import { updateGeneratedLlmsTxt } from "../lib/generate-llmstxt/generate-llmstxt-redis";
import { performGenerateLlmsTxt } from "../lib/generate-llmstxt/generate-llmstxt-service";
=======
import { updateDeepResearch } from "../lib/deep-research/deep-research-redis";
import { performDeepResearch } from "../lib/deep-research/deep-research-service";
>>>>>>> d14d2f35

configDotenv();

class RacedRedirectError extends Error {
  constructor() {
    super("Raced redirect error");
  }
}

const sleep = (ms: number) => new Promise((resolve) => setTimeout(resolve, ms));

const workerLockDuration = Number(process.env.WORKER_LOCK_DURATION) || 60000;
const workerStalledCheckInterval =
  Number(process.env.WORKER_STALLED_CHECK_INTERVAL) || 30000;
const jobLockExtendInterval =
  Number(process.env.JOB_LOCK_EXTEND_INTERVAL) || 15000;
const jobLockExtensionTime =
  Number(process.env.JOB_LOCK_EXTENSION_TIME) || 60000;

const cantAcceptConnectionInterval =
  Number(process.env.CANT_ACCEPT_CONNECTION_INTERVAL) || 2000;
const connectionMonitorInterval =
  Number(process.env.CONNECTION_MONITOR_INTERVAL) || 10;
const gotJobInterval = Number(process.env.CONNECTION_MONITOR_INTERVAL) || 20;

const runningJobs: Set<string> = new Set();

async function finishCrawlIfNeeded(job: Job & { id: string }, sc: StoredCrawl) {
  if (await finishCrawl(job.data.crawl_id)) {
    (async () => {
      const originUrl = sc.originUrl
        ? normalizeUrlOnlyHostname(sc.originUrl)
        : undefined;
      // Get all visited unique URLs from Redis
      const visitedUrls = await redisConnection.smembers(
        "crawl:" + job.data.crawl_id + ":visited_unique",
      );
      // Upload to Supabase if we have URLs and this is a crawl (not a batch scrape)
      if (
        visitedUrls.length > 0 &&
        job.data.crawlerOptions !== null &&
        originUrl
      ) {
        // Queue the indexing job instead of doing it directly
        await getIndexQueue().add(
          job.data.crawl_id,
          {
            originUrl,
            visitedUrls,
          },
          {
            priority: 10,
          },
        );
      }
    })();

    if (!job.data.v1) {
      const jobIDs = await getCrawlJobs(job.data.crawl_id);

      const jobs = (await getJobs(jobIDs)).sort(
        (a, b) => a.timestamp - b.timestamp,
      );
      // const jobStatuses = await Promise.all(jobs.map((x) => x.getState()));
      const jobStatus = sc.cancelled // || jobStatuses.some((x) => x === "failed")
        ? "failed"
        : "completed";

      const fullDocs = jobs
        .map((x) =>
          x.returnvalue
            ? Array.isArray(x.returnvalue)
              ? x.returnvalue[0]
              : x.returnvalue
            : null,
        )
        .filter((x) => x !== null);

      await logJob({
        job_id: job.data.crawl_id,
        success: jobStatus === "completed",
        message: sc.cancelled ? "Cancelled" : undefined,
        num_docs: fullDocs.length,
        docs: [],
        time_taken: (Date.now() - sc.createdAt) / 1000,
        team_id: job.data.team_id,
        mode: job.data.crawlerOptions !== null ? "crawl" : "batch_scrape",
        url: sc.originUrl!,
        scrapeOptions: sc.scrapeOptions,
        crawlerOptions: sc.crawlerOptions,
        origin: job.data.origin,
      });

      const data = {
        success: jobStatus !== "failed",
        result: {
          links: fullDocs.map((doc) => {
            return {
              content: doc,
              source: doc?.metadata?.sourceURL ?? doc?.url ?? "",
            };
          }),
        },
        project_id: job.data.project_id,
        docs: fullDocs,
      };

      // v0 web hooks, call when done with all the data
      if (!job.data.v1) {
        callWebhook(
          job.data.team_id,
          job.data.crawl_id,
          data,
          job.data.webhook,
          job.data.v1,
          job.data.crawlerOptions !== null
            ? "crawl.completed"
            : "batch_scrape.completed",
        );
      }
    } else {
      const num_docs = await getDoneJobsOrderedLength(job.data.crawl_id);
      const jobStatus = sc.cancelled ? "failed" : "completed";

      await logJob(
        {
          job_id: job.data.crawl_id,
          success: jobStatus === "completed",
          message: sc.cancelled ? "Cancelled" : undefined,
          num_docs,
          docs: [],
          time_taken: (Date.now() - sc.createdAt) / 1000,
          team_id: job.data.team_id,
          scrapeOptions: sc.scrapeOptions,
          mode: job.data.crawlerOptions !== null ? "crawl" : "batch_scrape",
          url:
            sc?.originUrl ??
            (job.data.crawlerOptions === null ? "Batch Scrape" : "Unknown"),
          crawlerOptions: sc.crawlerOptions,
          origin: job.data.origin,
        },
        true,
      );

      // v1 web hooks, call when done with no data, but with event completed
      if (job.data.v1 && job.data.webhook) {
        callWebhook(
          job.data.team_id,
          job.data.crawl_id,
          [],
          job.data.webhook,
          job.data.v1,
          job.data.crawlerOptions !== null
            ? "crawl.completed"
            : "batch_scrape.completed",
        );
      }
    }
  }
}

const processJobInternal = async (token: string, job: Job & { id: string }) => {
  const logger = _logger.child({
    module: "queue-worker",
    method: "processJobInternal",
    jobId: job.id,
    scrapeId: job.id,
    crawlId: job.data?.crawl_id ?? undefined,
  });

  const extendLockInterval = setInterval(async () => {
    logger.info(`🐂 Worker extending lock on job ${job.id}`, {
      extendInterval: jobLockExtendInterval,
      extensionTime: jobLockExtensionTime,
    });
    await job.extendLock(token, jobLockExtensionTime);
  }, jobLockExtendInterval);

  await addJobPriority(job.data.team_id, job.id);
  let err = null;
  try {
    if (job.data?.mode === "kickoff") {
      const result = await processKickoffJob(job, token);
      if (result.success) {
        try {
          await job.moveToCompleted(null, token, false);
        } catch (e) {}
      } else {
        logger.debug("Job failed", { result, mode: job.data.mode });
        await job.moveToFailed((result as any).error, token, false);
      }
    } else {
      const result = await processJob(job, token);
      if (result.success) {
        try {
          if (
            job.data.crawl_id &&
            process.env.USE_DB_AUTHENTICATION === "true"
          ) {
            logger.debug(
              "Job succeeded -- has crawl associated, putting null in Redis",
            );
            await job.moveToCompleted(null, token, false);
          } else {
            logger.debug("Job succeeded -- putting result in Redis");
            await job.moveToCompleted(result.document, token, false);
          }
        } catch (e) {}
      } else {
        logger.debug("Job failed", { result });
        await job.moveToFailed((result as any).error, token, false);
      }
    }
  } catch (error) {
    logger.debug("Job failed", { error });
    Sentry.captureException(error);
    err = error;
    await job.moveToFailed(error, token, false);
  } finally {
    await deleteJobPriority(job.data.team_id, job.id);
    clearInterval(extendLockInterval);
  }

  return err;
};

const processExtractJobInternal = async (
  token: string,
  job: Job & { id: string },
) => {
  const logger = _logger.child({
    module: "extract-worker",
    method: "processJobInternal",
    jobId: job.id,
    extractId: job.data.extractId,
    teamId: job.data?.teamId ?? undefined,
  });

  const extendLockInterval = setInterval(async () => {
    logger.info(`🔄 Worker extending lock on job ${job.id}`);
    await job.extendLock(token, jobLockExtensionTime);
  }, jobLockExtendInterval);

  try {
    const result = await performExtraction(job.data.extractId, {
      request: job.data.request,
      teamId: job.data.teamId,
      plan: job.data.plan,
      subId: job.data.subId,
    });

    if (result.success) {
      // Move job to completed state in Redis
      await job.moveToCompleted(result, token, false);
      return result;
    } else {
      // throw new Error(result.error || "Unknown error during extraction");

      await job.moveToCompleted(result, token, false);
      await updateExtract(job.data.extractId, {
        status: "failed",
        error:
          result.error ??
          "Unknown error, please contact help@firecrawl.com. Extract id: " +
            job.data.extractId,
      });

      return result;
    }
  } catch (error) {
    logger.error(`🚫 Job errored ${job.id} - ${error}`, { error });

    Sentry.captureException(error, {
      data: {
        job: job.id,
      },
    });

    try {
      // Move job to failed state in Redis
      await job.moveToFailed(error, token, false);
    } catch (e) {
      logger.log("Failed to move job to failed state in Redis", { error });
    }

    await updateExtract(job.data.extractId, {
      status: "failed",
      error:
        error.error ??
        error ??
        "Unknown error, please contact help@firecrawl.com. Extract id: " +
          job.data.extractId,
    });
    return {
      success: false,
      error:
        error.error ??
        error ??
        "Unknown error, please contact help@firecrawl.com. Extract id: " +
          job.data.extractId,
    };
    // throw error;
  } finally {
    clearInterval(extendLockInterval);
  }
};

<<<<<<< HEAD
interface GenerateLlmsTxtResult {
  success: boolean;
  data?: {
    generatedText: string;
    fullText: string;
  };
  error?: string;
}

const processGenerateLlmsTxtJobInternal = async (
=======
const processDeepResearchJobInternal = async (
>>>>>>> d14d2f35
  token: string,
  job: Job & { id: string },
) => {
  const logger = _logger.child({
<<<<<<< HEAD
    module: "generate-llmstxt-worker",
    method: "processJobInternal",
    jobId: job.id,
    generationId: job.data.generationId,
=======
    module: "deep-research-worker",
    method: "processJobInternal",
    jobId: job.id,
    researchId: job.data.researchId,
>>>>>>> d14d2f35
    teamId: job.data?.teamId ?? undefined,
  });

  const extendLockInterval = setInterval(async () => {
    logger.info(`🔄 Worker extending lock on job ${job.id}`);
    await job.extendLock(token, jobLockExtensionTime);
  }, jobLockExtendInterval);

  try {
<<<<<<< HEAD
    const result = await performGenerateLlmsTxt({
      generationId: job.data.generationId,
      teamId: job.data.teamId,
      plan: job.data.plan,
      url: job.data.request.url,
      maxTokens: job.data.request.maxTokens,
    }) as GenerateLlmsTxtResult;

    if (result.success) {
      // Move job to completed state in Redis
      await job.moveToCompleted(result, token, false);
      return result;
    } else {
      await job.moveToCompleted(result, token, false);
      await updateGeneratedLlmsTxt(job.data.generationId, {
        status: "failed",
        error: result.error ?? "Unknown error during LLMs text generation",
      });

      return result;
=======
    const result = await performDeepResearch({
      researchId: job.data.researchId,
      teamId: job.data.teamId,
      plan: job.data.plan,
      topic: job.data.request.topic,
      maxDepth: job.data.request.maxDepth,
      timeLimit: job.data.request.timeLimit,
    });  
    
    if(result.success) {
      // Move job to completed state in Redis and update research status
      await job.moveToCompleted(result, token, false);
      await updateDeepResearch(job.data.researchId, {
        status: "completed",
        finalAnalysis: result.data.analysis,
      });
      return result;
    } else {
      // If the deep research failed but didn't throw an error
      const error = new Error("Deep research failed without specific error");
      await job.moveToFailed(error, token, false);
      await updateDeepResearch(job.data.researchId, {
        status: "failed",
        error: error.message,
      });
      return { success: false, error: error.message };
>>>>>>> d14d2f35
    }
  } catch (error) {
    logger.error(`🚫 Job errored ${job.id} - ${error}`, { error });

    Sentry.captureException(error, {
      data: {
        job: job.id,
      },
    });

    try {
      // Move job to failed state in Redis
      await job.moveToFailed(error, token, false);
    } catch (e) {
      logger.error("Failed to move job to failed state in Redis", { error });
    }

<<<<<<< HEAD
    await updateGeneratedLlmsTxt(job.data.generationId, {
      status: "failed",
      error: error.message ?? error ?? "Unknown error during LLMs text generation",
    });

    return {
      success: false,
      error: error.message ?? error ?? "Unknown error during LLMs text generation",
    };
=======
    await updateDeepResearch(job.data.researchId, {
      status: "failed",
      error: error.message || "Unknown error occurred",
    });

    return { success: false, error: error.message || "Unknown error occurred" };
>>>>>>> d14d2f35
  } finally {
    clearInterval(extendLockInterval);
  }
};

let isShuttingDown = false;

process.on("SIGINT", () => {
  console.log("Received SIGTERM. Shutting down gracefully...");
  isShuttingDown = true;
});

process.on("SIGTERM", () => {
  console.log("Received SIGTERM. Shutting down gracefully...");
  isShuttingDown = true;
});

let cantAcceptConnectionCount = 0;

const workerFun = async (queue: Queue, processJobFn: (token: string, job: Job) => Promise<any>) => {
  const logger = _logger.child({ module: "queue-worker", method: "workerFun" });

  const worker = new Worker(queue.name, null, {
    connection: redisConnection,
    lockDuration: 1 * 60 * 1000, // 1 minute
    // lockRenewTime: 15 * 1000, // 15 seconds
    stalledInterval: 30 * 1000, // 30 seconds
    maxStalledCount: 10, // 10 times
  });

  worker.startStalledCheckTimer();

  const monitor = await systemMonitor;

  while (true) {
    if (isShuttingDown) {
      console.log("No longer accepting new jobs. SIGINT");
      break;
    }
    const token = uuidv4();
    const canAcceptConnection = await monitor.acceptConnection();
    if (!canAcceptConnection) {
      console.log("Cant accept connection");
      cantAcceptConnectionCount++;

      if (cantAcceptConnectionCount >= 25) {
        logger.error("WORKER STALLED", {
          cpuUsage: await monitor.checkCpuUsage(),
          memoryUsage: await monitor.checkMemoryUsage(),
        });
      }

      await sleep(cantAcceptConnectionInterval);
      continue;
    } else {
      cantAcceptConnectionCount = 0;
    }

    try {
      const job = await queue.getNextJob(token);
      if (job) {
        if (job.id) {
          runningJobs.add(job.id);
        }

        Sentry.startSpan(
          {
            name: "Process job",
            attributes: {
              job: job.id,
              worker: process.env.FLY_MACHINE_ID ?? queue.name,
            },
          },
          () => {
            processJobFn(token, job).finally(() => {
              if (job.id) {
                runningJobs.delete(job.id);
              }
            });
          },
        );

        await sleep(gotJobInterval);
      } else {
        await sleep(connectionMonitorInterval);
      }
    } catch (error) {
      logger.error("Error processing job", { error });
      await sleep(connectionMonitorInterval);
    }
  }
};

async function processKickoffJob(job: Job & { id: string }, token: string) {
  const logger = _logger.child({
    module: "queue-worker",
    method: "processKickoffJob",
    jobId: job.id,
    scrapeId: job.id,
    crawlId: job.data?.crawl_id ?? undefined,
    teamId: job.data?.team_id ?? undefined,
  });

  try {
    const sc = (await getCrawl(job.data.crawl_id)) as StoredCrawl;
    const crawler = crawlToCrawler(job.data.crawl_id, sc);

    logger.debug("Locking URL...");
    await lockURL(job.data.crawl_id, sc, job.data.url);
    const jobId = uuidv4();
    logger.debug("Adding scrape job to Redis...", { jobId });
    await addScrapeJob(
      {
        url: job.data.url,
        mode: "single_urls",
        team_id: job.data.team_id,
        crawlerOptions: job.data.crawlerOptions,
        scrapeOptions: scrapeOptions.parse(job.data.scrapeOptions),
        internalOptions: sc.internalOptions,
        plan: job.data.plan!,
        origin: job.data.origin,
        crawl_id: job.data.crawl_id,
        webhook: job.data.webhook,
        v1: job.data.v1,
        isCrawlSourceScrape: true,
      },
      {
        priority: 15,
      },
      jobId,
    );
    logger.debug("Adding scrape job to BullMQ...", { jobId });
    await addCrawlJob(job.data.crawl_id, jobId);

    if (job.data.webhook) {
      logger.debug("Calling webhook with crawl.started...", {
        webhook: job.data.webhook,
      });
      await callWebhook(
        job.data.team_id,
        job.data.crawl_id,
        null,
        job.data.webhook,
        true,
        "crawl.started",
      );
    }

    const sitemap = sc.crawlerOptions.ignoreSitemap
      ? 0
      : await crawler.tryGetSitemap(async (urls) => {
          if (urls.length === 0) return;

          logger.debug("Using sitemap chunk of length " + urls.length, {
            sitemapLength: urls.length,
          });

          let jobPriority = await getJobPriority({
            plan: job.data.plan,
            team_id: job.data.team_id,
            basePriority: 21,
          });
          logger.debug("Using job priority " + jobPriority, { jobPriority });

          const jobs = urls.map((url) => {
            const uuid = uuidv4();
            return {
              name: uuid,
              data: {
                url,
                mode: "single_urls" as const,
                team_id: job.data.team_id,
                plan: job.data.plan!,
                crawlerOptions: job.data.crawlerOptions,
                scrapeOptions: job.data.scrapeOptions,
                internalOptions: sc.internalOptions,
                origin: job.data.origin,
                crawl_id: job.data.crawl_id,
                sitemapped: true,
                webhook: job.data.webhook,
                v1: job.data.v1,
              },
              opts: {
                jobId: uuid,
                priority: 20,
              },
            };
          });

          logger.debug("Locking URLs...");
          const lockedIds = await lockURLsIndividually(
            job.data.crawl_id,
            sc,
            jobs.map((x) => ({ id: x.opts.jobId, url: x.data.url })),
          );
          const lockedJobs = jobs.filter((x) =>
            lockedIds.find((y) => y.id === x.opts.jobId),
          );
          logger.debug("Adding scrape jobs to Redis...");
          await addCrawlJobs(
            job.data.crawl_id,
            lockedJobs.map((x) => x.opts.jobId),
          );
          logger.debug("Adding scrape jobs to BullMQ...");
          await addScrapeJobs(lockedJobs);
        });

    if (sitemap === 0) {
      logger.debug("Sitemap not found or ignored.", {
        ignoreSitemap: sc.crawlerOptions.ignoreSitemap,
      });
    }

    logger.debug("Done queueing jobs!");

    await finishCrawlKickoff(job.data.crawl_id);
    await finishCrawlIfNeeded(job, sc);

    return { success: true };
  } catch (error) {
    logger.error("An error occurred!", { error });
    await finishCrawlKickoff(job.data.crawl_id);
    const sc = (await getCrawl(job.data.crawl_id)) as StoredCrawl;
    if (sc) {
      await finishCrawlIfNeeded(job, sc);
    }
    return { success: false, error };
  }
}

async function indexJob(job: Job & { id: string }, document: Document) {
  if (
    document &&
    document.markdown &&
    job.data.team_id === process.env.BACKGROUND_INDEX_TEAM_ID!
  ) {
    // indexPage({
    //   document: document,
    //   originUrl: job.data.crawl_id
    //     ? (await getCrawl(job.data.crawl_id))?.originUrl!
    //     : document.metadata.sourceURL!,
    //   crawlId: job.data.crawl_id,
    //   teamId: job.data.team_id,
    // }).catch((error) => {
    //   _logger.error("Error indexing page", { error });
    // });
  }
}

async function processJob(job: Job & { id: string }, token: string) {
  const logger = _logger.child({
    module: "queue-worker",
    method: "processJob",
    jobId: job.id,
    scrapeId: job.id,
    crawlId: job.data?.crawl_id ?? undefined,
    teamId: job.data?.team_id ?? undefined,
  });
  logger.info(`🐂 Worker taking job ${job.id}`, { url: job.data.url });
  const start = Date.now();

  // Check if the job URL is researchhub and block it immediately
  // TODO: remove this once solve the root issue
  // if (
  //   job.data.url &&
  //   (job.data.url.includes("researchhub.com") ||
  //     job.data.url.includes("ebay.com"))
  // ) {
  //   logger.info(`🐂 Blocking job ${job.id} with URL ${job.data.url}`);
  //   const data = {
  //     success: false,
  //     document: null,
  //     project_id: job.data.project_id,
  //     error:
  //       "URL is blocked. Suspecious activity detected. Please contact help@firecrawl.com if you believe this is an error.",
  //   };
  //   return data;
  // }

  try {
    job.updateProgress({
      current: 1,
      total: 100,
      current_step: "SCRAPING",
      current_url: "",
    });

    if (job.data.crawl_id) {
      const sc = (await getCrawl(job.data.crawl_id)) as StoredCrawl;
      if (sc && sc.cancelled) {
        throw new Error("Parent crawl/batch scrape was cancelled");
      }
    }

    const pipeline = await Promise.race([
      startWebScraperPipeline({
        job,
        token,
      }),
      ...(job.data.scrapeOptions.timeout !== undefined
        ? [
            (async () => {
              await sleep(job.data.scrapeOptions.timeout);
              throw new Error("timeout");
            })(),
          ]
        : []),
    ]);

    if (!pipeline.success) {
      throw pipeline.error;
    }

    const end = Date.now();
    const timeTakenInSeconds = (end - start) / 1000;

    const doc = pipeline.document;

    const rawHtml = doc.rawHtml ?? "";

    if (!job.data.scrapeOptions.formats.includes("rawHtml")) {
      delete doc.rawHtml;
    }

    const data = {
      success: true,
      result: {
        links: [
          {
            content: doc,
            source: doc?.metadata?.sourceURL ?? doc?.metadata?.url ?? "",
            id: job.id,
          },
        ],
      },
      project_id: job.data.project_id,
      document: doc,
    };

    if (job.data.webhook && job.data.mode !== "crawl" && job.data.v1) {
      logger.debug("Calling webhook with success...", {
        webhook: job.data.webhook,
      });
      await callWebhook(
        job.data.team_id,
        job.data.crawl_id,
        data,
        job.data.webhook,
        job.data.v1,
        job.data.crawlerOptions !== null ? "crawl.page" : "batch_scrape.page",
        true,
      );
    }

    if (job.data.crawl_id) {
      const sc = (await getCrawl(job.data.crawl_id)) as StoredCrawl;

      if (
        doc.metadata.url !== undefined &&
        doc.metadata.sourceURL !== undefined &&
        normalizeURL(doc.metadata.url, sc) !==
          normalizeURL(doc.metadata.sourceURL, sc) &&
        job.data.crawlerOptions !== null // only on crawls, don't care on batch scrape
      ) {
        const crawler = crawlToCrawler(job.data.crawl_id, sc);
        if (
          crawler.filterURL(doc.metadata.url, doc.metadata.sourceURL) ===
            null &&
          !job.data.isCrawlSourceScrape
        ) {
          throw new Error(
            "Redirected target URL is not allowed by crawlOptions",
          ); // TODO: make this its own error type that is ignored by error tracking
        }

        if (job.data.isCrawlSourceScrape) {
          // TODO: re-fetch sitemap for redirect target domain
          sc.originUrl = doc.metadata.url;
          await saveCrawl(job.data.crawl_id, sc);
        }

        if (isUrlBlocked(doc.metadata.url)) {
          throw new Error(BLOCKLISTED_URL_MESSAGE); // TODO: make this its own error type that is ignored by error tracking
        }

        const p1 = generateURLPermutations(normalizeURL(doc.metadata.url, sc));
        const p2 = generateURLPermutations(
          normalizeURL(doc.metadata.sourceURL, sc),
        );

        if (JSON.stringify(p1) !== JSON.stringify(p2)) {
          logger.debug(
            "Was redirected, removing old URL and locking new URL...",
            { oldUrl: doc.metadata.sourceURL, newUrl: doc.metadata.url },
          );

          // Prevent redirect target from being visited in the crawl again
          // See lockURL
          const x = await redisConnection.sadd(
            "crawl:" + job.data.crawl_id + ":visited",
            ...p1.map((x) => x.href),
          );
          const lockRes = x === p1.length;

          if (job.data.crawlerOptions !== null && !lockRes) {
            throw new RacedRedirectError();
          }
        }
      }

      logger.debug("Logging job to DB...");
      await logJob(
        {
          job_id: job.id as string,
          success: true,
          num_docs: 1,
          docs: [doc],
          time_taken: timeTakenInSeconds,
          team_id: job.data.team_id,
          mode: job.data.mode,
          url: job.data.url,
          crawlerOptions: sc.crawlerOptions,
          scrapeOptions: job.data.scrapeOptions,
          origin: job.data.origin,
          crawl_id: job.data.crawl_id,
        },
        true,
      );

      indexJob(job, doc);

      logger.debug("Declaring job as done...");
      await addCrawlJobDone(job.data.crawl_id, job.id, true);

      if (job.data.crawlerOptions !== null) {
        if (!sc.cancelled) {
          const crawler = crawlToCrawler(
            job.data.crawl_id,
            sc,
            doc.metadata.url ?? doc.metadata.sourceURL ?? sc.originUrl!,
          );

          const links = crawler.filterLinks(
            await crawler.extractLinksFromHTML(
              rawHtml ?? "",
              doc.metadata?.url ?? doc.metadata?.sourceURL ?? sc.originUrl!,
            ),
            Infinity,
            sc.crawlerOptions?.maxDepth ?? 10,
          );
          logger.debug("Discovered " + links.length + " links...", {
            linksLength: links.length,
          });

          for (const link of links) {
            if (await lockURL(job.data.crawl_id, sc, link)) {
              // This seems to work really welel
              const jobPriority = await getJobPriority({
                plan: sc.plan as PlanType,
                team_id: sc.team_id,
                basePriority: job.data.crawl_id ? 20 : 10,
              });
              const jobId = uuidv4();

              logger.debug(
                "Determined job priority " +
                  jobPriority +
                  " for URL " +
                  JSON.stringify(link),
                { jobPriority, url: link },
              );

              // console.log("plan: ",  sc.plan);
              // console.log("team_id: ", sc.team_id)
              // console.log("base priority: ", job.data.crawl_id ? 20 : 10)
              // console.log("job priority: " , jobPriority, "\n\n\n")

              await addScrapeJob(
                {
                  url: link,
                  mode: "single_urls",
                  team_id: sc.team_id,
                  scrapeOptions: scrapeOptions.parse(sc.scrapeOptions),
                  internalOptions: sc.internalOptions,
                  plan: job.data.plan,
                  origin: job.data.origin,
                  crawl_id: job.data.crawl_id,
                  webhook: job.data.webhook,
                  v1: job.data.v1,
                },
                {},
                jobId,
                jobPriority,
              );

              await addCrawlJob(job.data.crawl_id, jobId);
              logger.debug("Added job for URL " + JSON.stringify(link), {
                jobPriority,
                url: link,
                newJobId: jobId,
              });
            } else {
              // TODO: removed this, ok? too many 'not useful' logs (?) Mogery!
              // logger.debug("Could not lock URL " + JSON.stringify(link), {
              //   url: link,
              // });
            }
          }
        }
      }

      await finishCrawlIfNeeded(job, sc);
    } else {
      indexJob(job, doc);
    }

    if (job.data.is_scrape !== true) {
      let creditsToBeBilled = 1; // Assuming 1 credit per document
      if (job.data.scrapeOptions.extract) {
        creditsToBeBilled = 5;
      }

      if (job.data.team_id !== process.env.BACKGROUND_INDEX_TEAM_ID!) {
        billTeam(job.data.team_id, undefined, creditsToBeBilled, logger).catch(
          (error) => {
            logger.error(
              `Failed to bill team ${job.data.team_id} for ${creditsToBeBilled} credits`,
              { error },
            );
            // Optionally, you could notify an admin or add to a retry queue here
          },
        );
      }
    }

    logger.info(`🐂 Job done ${job.id}`);
    return data;
  } catch (error) {
    if (job.data.crawl_id) {
      const sc = (await getCrawl(job.data.crawl_id)) as StoredCrawl;

      logger.debug("Declaring job as done...");
      await addCrawlJobDone(job.data.crawl_id, job.id, false);
      await redisConnection.srem(
        "crawl:" + job.data.crawl_id + ":visited_unique",
        normalizeURL(job.data.url, sc),
      );

      await finishCrawlIfNeeded(job, sc);
    }

    const isEarlyTimeout =
      error instanceof Error && error.message === "timeout";
    const isCancelled =
      error instanceof Error &&
      error.message === "Parent crawl/batch scrape was cancelled";

    if (isEarlyTimeout) {
      logger.error(`🐂 Job timed out ${job.id}`);
    } else if (error instanceof RacedRedirectError) {
      logger.warn(`🐂 Job got redirect raced ${job.id}, silently failing`);
    } else if (isCancelled) {
      logger.warn(`🐂 Job got cancelled, silently failing`);
    } else {
      logger.error(`🐂 Job errored ${job.id} - ${error}`, { error });

      Sentry.captureException(error, {
        data: {
          job: job.id,
        },
      });

      if (error instanceof CustomError) {
        // Here we handle the error, then save the failed job
        logger.error(error.message); // or any other error handling
      }
      logger.error(error);
      if (error.stack) {
        logger.error(error.stack);
      }
    }

    const data = {
      success: false,
      document: null,
      project_id: job.data.project_id,
      error:
        error instanceof Error
          ? error
          : typeof error === "string"
            ? new Error(error)
            : new Error(JSON.stringify(error)),
    };

    if (!job.data.v1 && (job.data.mode === "crawl" || job.data.crawl_id)) {
      callWebhook(
        job.data.team_id,
        job.data.crawl_id ?? (job.id as string),
        data,
        job.data.webhook,
        job.data.v1,
        job.data.crawlerOptions !== null ? "crawl.page" : "batch_scrape.page",
      );
    }

    const end = Date.now();
    const timeTakenInSeconds = (end - start) / 1000;

    logger.debug("Logging job to DB...");
    await logJob(
      {
        job_id: job.id as string,
        success: false,
        message:
          typeof error === "string"
            ? error
            : (error.message ??
              "Something went wrong... Contact help@mendable.ai"),
        num_docs: 0,
        docs: [],
        time_taken: timeTakenInSeconds,
        team_id: job.data.team_id,
        mode: job.data.mode,
        url: job.data.url,
        crawlerOptions: job.data.crawlerOptions,
        scrapeOptions: job.data.scrapeOptions,
        origin: job.data.origin,
        crawl_id: job.data.crawl_id,
      },
      true,
    );
    return data;
  }
}

// wsq.process(
//   Math.floor(Number(process.env.NUM_WORKERS_PER_QUEUE ?? 8)),
//   processJob
// );

// wsq.on("waiting", j => ScrapeEvents.logJobEvent(j, "waiting"));
// wsq.on("active", j => ScrapeEvents.logJobEvent(j, "active"));
// wsq.on("completed", j => ScrapeEvents.logJobEvent(j, "completed"));
// wsq.on("paused", j => ScrapeEvents.logJobEvent(j, "paused"));
// wsq.on("resumed", j => ScrapeEvents.logJobEvent(j, "resumed"));
// wsq.on("removed", j => ScrapeEvents.logJobEvent(j, "removed"));

// Start all workers
(async () => {
  await Promise.all([
    workerFun(getScrapeQueue(), processJobInternal),
    workerFun(getExtractQueue(), processExtractJobInternal),
<<<<<<< HEAD
    workerFun(getGenerateLlmsTxtQueue(), processGenerateLlmsTxtJobInternal),
=======
    workerFun(getDeepResearchQueue(), processDeepResearchJobInternal),
>>>>>>> d14d2f35
  ]);

  console.log("All workers exited. Waiting for all jobs to finish...");

  while (runningJobs.size > 0) {
    await new Promise((resolve) => setTimeout(resolve, 500));
  }

  console.log("All jobs finished. Worker out!");
  process.exit(0);
})();<|MERGE_RESOLUTION|>--- conflicted
+++ resolved
@@ -68,13 +68,10 @@
 import { saveExtract, updateExtract } from "../lib/extract/extract-redis";
 import { billTeam } from "./billing/credit_billing";
 import { saveCrawlMap } from "./indexing/crawl-maps-index";
-<<<<<<< HEAD
 import { updateGeneratedLlmsTxt } from "../lib/generate-llmstxt/generate-llmstxt-redis";
 import { performGenerateLlmsTxt } from "../lib/generate-llmstxt/generate-llmstxt-service";
-=======
 import { updateDeepResearch } from "../lib/deep-research/deep-research-redis";
 import { performDeepResearch } from "../lib/deep-research/deep-research-service";
->>>>>>> d14d2f35
 
 configDotenv();
 
@@ -382,35 +379,15 @@
   }
 };
 
-<<<<<<< HEAD
-interface GenerateLlmsTxtResult {
-  success: boolean;
-  data?: {
-    generatedText: string;
-    fullText: string;
-  };
-  error?: string;
-}
-
-const processGenerateLlmsTxtJobInternal = async (
-=======
 const processDeepResearchJobInternal = async (
->>>>>>> d14d2f35
   token: string,
   job: Job & { id: string },
 ) => {
   const logger = _logger.child({
-<<<<<<< HEAD
-    module: "generate-llmstxt-worker",
-    method: "processJobInternal",
-    jobId: job.id,
-    generationId: job.data.generationId,
-=======
     module: "deep-research-worker",
     method: "processJobInternal",
     jobId: job.id,
     researchId: job.data.researchId,
->>>>>>> d14d2f35
     teamId: job.data?.teamId ?? undefined,
   });
 
@@ -420,28 +397,6 @@
   }, jobLockExtendInterval);
 
   try {
-<<<<<<< HEAD
-    const result = await performGenerateLlmsTxt({
-      generationId: job.data.generationId,
-      teamId: job.data.teamId,
-      plan: job.data.plan,
-      url: job.data.request.url,
-      maxTokens: job.data.request.maxTokens,
-    }) as GenerateLlmsTxtResult;
-
-    if (result.success) {
-      // Move job to completed state in Redis
-      await job.moveToCompleted(result, token, false);
-      return result;
-    } else {
-      await job.moveToCompleted(result, token, false);
-      await updateGeneratedLlmsTxt(job.data.generationId, {
-        status: "failed",
-        error: result.error ?? "Unknown error during LLMs text generation",
-      });
-
-      return result;
-=======
     const result = await performDeepResearch({
       researchId: job.data.researchId,
       teamId: job.data.teamId,
@@ -468,7 +423,6 @@
         error: error.message,
       });
       return { success: false, error: error.message };
->>>>>>> d14d2f35
     }
   } catch (error) {
     logger.error(`🚫 Job errored ${job.id} - ${error}`, { error });
@@ -486,24 +440,81 @@
       logger.error("Failed to move job to failed state in Redis", { error });
     }
 
-<<<<<<< HEAD
-    await updateGeneratedLlmsTxt(job.data.generationId, {
-      status: "failed",
-      error: error.message ?? error ?? "Unknown error during LLMs text generation",
-    });
-
-    return {
-      success: false,
-      error: error.message ?? error ?? "Unknown error during LLMs text generation",
-    };
-=======
     await updateDeepResearch(job.data.researchId, {
       status: "failed",
       error: error.message || "Unknown error occurred",
     });
 
     return { success: false, error: error.message || "Unknown error occurred" };
->>>>>>> d14d2f35
+  } finally {
+    clearInterval(extendLockInterval);
+  }
+};
+
+const processGenerateLlmsTxtJobInternal = async (
+  token: string,
+  job: Job & { id: string },
+) => {
+  const logger = _logger.child({
+    module: "generate-llmstxt-worker",
+    method: "processJobInternal", 
+    jobId: job.id,
+    generateId: job.data.generateId,
+    teamId: job.data?.teamId ?? undefined,
+  });
+
+  const extendLockInterval = setInterval(async () => {
+    logger.info(`🔄 Worker extending lock on job ${job.id}`);
+    await job.extendLock(token, jobLockExtensionTime);
+  }, jobLockExtendInterval);
+
+  try {
+    const result = await performGenerateLlmsTxt({
+      generationId: job.data.generationId,
+      teamId: job.data.teamId,
+      plan: job.data.plan,
+      url: job.data.url,
+      maxTokens: job.data.maxTokens,
+    });
+
+    if (result.success) {
+      await job.moveToCompleted(result, token, false);
+      await updateGeneratedLlmsTxt(job.data.generateId, {
+        status: "completed",
+        generatedText: result.data.generatedText,
+        fullText: result.data.fullText,
+      });
+      return result;
+    } else {
+      const error = new Error("LLMs text generation failed without specific error");
+      await job.moveToFailed(error, token, false);
+      await updateGeneratedLlmsTxt(job.data.generateId, {
+        status: "failed",
+        error: error.message,
+      });
+      return { success: false, error: error.message };
+    }
+  } catch (error) {
+    logger.error(`🚫 Job errored ${job.id} - ${error}`, { error });
+
+    Sentry.captureException(error, {
+      data: {
+        job: job.id,
+      },
+    });
+
+    try {
+      await job.moveToFailed(error, token, false);
+    } catch (e) {
+      logger.error("Failed to move job to failed state in Redis", { error });
+    }
+
+    await updateGeneratedLlmsTxt(job.data.generateId, {
+      status: "failed", 
+      error: error.message || "Unknown error occurred",
+    });
+
+    return { success: false, error: error.message || "Unknown error occurred" };
   } finally {
     clearInterval(extendLockInterval);
   }
@@ -1156,11 +1167,7 @@
   await Promise.all([
     workerFun(getScrapeQueue(), processJobInternal),
     workerFun(getExtractQueue(), processExtractJobInternal),
-<<<<<<< HEAD
-    workerFun(getGenerateLlmsTxtQueue(), processGenerateLlmsTxtJobInternal),
-=======
     workerFun(getDeepResearchQueue(), processDeepResearchJobInternal),
->>>>>>> d14d2f35
   ]);
 
   console.log("All workers exited. Waiting for all jobs to finish...");
