import "dotenv/config";
import "./sentry";
import * as Sentry from "@sentry/node";
import { CustomError } from "../lib/custom-error";
import {
  getScrapeQueue,
  getExtractQueue,
  getDeepResearchQueue,
  getIndexQueue,
  redisConnection,
  getGenerateLlmsTxtQueue,
  getBillingQueue,
} from "./queue-service";
import { startWebScraperPipeline } from "../main/runWebScraper";
import { callWebhook } from "./webhook";
import { logJob } from "./logging/log_job";
import { Job, Queue } from "bullmq";
import { logger as _logger } from "../lib/logger";
import { Worker } from "bullmq";
import systemMonitor from "./system-monitor";
import { v4 as uuidv4 } from "uuid";
import {
  addCrawlJob,
  addCrawlJobDone,
  addCrawlJobs,
  crawlToCrawler,
  finishCrawl,
  finishCrawlPre,
  finishCrawlKickoff,
  generateURLPermutations,
  getCrawl,
  getCrawlJobCount,
  getCrawlJobs,
  getDoneJobsOrderedLength,
  lockURL,
  lockURLs,
  lockURLsIndividually,
  normalizeURL,
  saveCrawl,
} from "../lib/crawl-redis";
import { StoredCrawl } from "../lib/crawl-redis";
import { addScrapeJob, addScrapeJobs } from "./queue-jobs";
import {
  addJobPriority,
  deleteJobPriority,
  getJobPriority,
} from "../../src/lib/job-priority";
import { getJobs } from "..//controllers/v1/crawl-status";
import { configDotenv } from "dotenv";
import { scrapeOptions } from "../controllers/v1/types";
import {
  cleanOldConcurrencyLimitEntries,
  cleanOldCrawlConcurrencyLimitEntries,
  getConcurrencyLimitActiveJobs,
  pushConcurrencyLimitActiveJob,
  pushCrawlConcurrencyLimitActiveJob,
  removeConcurrencyLimitActiveJob,
  removeCrawlConcurrencyLimitActiveJob,
  takeConcurrencyLimitedJob,
  takeCrawlConcurrencyLimitedJob,
} from "../lib/concurrency-limit";
import { isUrlBlocked } from "../scraper/WebScraper/utils/blocklist";
import { BLOCKLISTED_URL_MESSAGE } from "../lib/strings";
import { indexPage } from "../lib/extract/index/pinecone";
import { Document } from "../controllers/v1/types";
import {
  ExtractResult,
  performExtraction,
} from "../lib/extract/extraction-service";
import { supabase_service } from "../services/supabase";
import { normalizeUrl, normalizeUrlOnlyHostname } from "../lib/canonical-url";
import { saveExtract, updateExtract } from "../lib/extract/extract-redis";
import { billTeam } from "./billing/credit_billing";
import { saveCrawlMap } from "./indexing/crawl-maps-index";
import { updateDeepResearch } from "../lib/deep-research/deep-research-redis";
import { performDeepResearch } from "../lib/deep-research/deep-research-service";
import { performGenerateLlmsTxt } from "../lib/generate-llmstxt/generate-llmstxt-service";
import { updateGeneratedLlmsTxt } from "../lib/generate-llmstxt/generate-llmstxt-redis";
import { performExtraction_F0 } from "../lib/extract/fire-0/extraction-service-f0";
import { CostTracking } from "../lib/extract/extraction-service";
import { getACUCTeam } from "../controllers/auth";
import Express from "express";
import http from "http";
import https from "https";
import { cacheableLookup } from "../scraper/scrapeURL/lib/cacheableLookup";
import { robustFetch } from "../scraper/scrapeURL/lib/fetch";
import { RateLimiterMode } from "../types";
<<<<<<< HEAD
import { calculateCreditsToBeBilled } from "../lib/scrape-billing";
=======
import { redisEvictConnection } from "./redis";
>>>>>>> 38c96b52

configDotenv();

class RacedRedirectError extends Error {
  constructor() {
    super("Raced redirect error");
  }
}

const sleep = (ms: number) => new Promise((resolve) => setTimeout(resolve, ms));

const workerLockDuration = Number(process.env.WORKER_LOCK_DURATION) || 60000;
const workerStalledCheckInterval =
  Number(process.env.WORKER_STALLED_CHECK_INTERVAL) || 30000;
const jobLockExtendInterval =
  Number(process.env.JOB_LOCK_EXTEND_INTERVAL) || 15000;
const jobLockExtensionTime =
  Number(process.env.JOB_LOCK_EXTENSION_TIME) || 60000;

const cantAcceptConnectionInterval =
  Number(process.env.CANT_ACCEPT_CONNECTION_INTERVAL) || 2000;
const connectionMonitorInterval =
  Number(process.env.CONNECTION_MONITOR_INTERVAL) || 10;
const gotJobInterval = Number(process.env.CONNECTION_MONITOR_INTERVAL) || 20;

const runningJobs: Set<string> = new Set();

// Install cacheable lookup for all other requests
cacheableLookup.install(http.globalAgent);
cacheableLookup.install(https.globalAgent);

async function finishCrawlIfNeeded(job: Job & { id: string }, sc: StoredCrawl) {
  const logger = _logger.child({
    module: "queue-worker",
    method: "finishCrawlIfNeeded",
    jobId: job.id,
    scrapeId: job.id,
    crawlId: job.data.crawl_id,
  });

  if (await finishCrawlPre(job.data.crawl_id)) {
    logger.info("Crawl is pre-finished, checking if we need to add more jobs");
    if (
      job.data.crawlerOptions &&
      !(await redisEvictConnection.exists(
        "crawl:" + job.data.crawl_id + ":invisible_urls",
      ))
    ) {
      await redisEvictConnection.set(
        "crawl:" + job.data.crawl_id + ":invisible_urls",
        "done",
        "EX",
        60 * 60 * 24,
      );

      const sc = (await getCrawl(job.data.crawl_id))!;

      const visitedUrls = new Set(
        await redisEvictConnection.smembers(
          "crawl:" + job.data.crawl_id + ":visited_unique",
        ),
      );
      
      logger.info("Visited URLs", {
        visitedUrls: visitedUrls.size,
      });

      let lastUrls: string[] = [];
      const useDbAuthentication = process.env.USE_DB_AUTHENTICATION === "true";
      if (useDbAuthentication) {
        lastUrls = (
          (
            await supabase_service.rpc("diff_get_last_crawl_urls", {
              i_team_id: job.data.team_id,
              i_url: sc.originUrl!,
            })
          ).data ?? []
        ).map((x) => x.url);
      }

      const lastUrlsSet = new Set(lastUrls);

      logger.info("Last URLs", {
        lastUrls: lastUrlsSet.size,
      });

      const crawler = crawlToCrawler(
        job.data.crawl_id,
        sc,
        (await getACUCTeam(job.data.team_id))?.flags ?? null,
        sc.originUrl!,
        job.data.crawlerOptions,
      );

      const univistedUrls = crawler.filterLinks(
        Array.from(lastUrlsSet).filter((x) => !visitedUrls.has(x)),
        Infinity,
        sc.crawlerOptions.maxDepth ?? 10,
      );

      const addableJobCount =
        sc.crawlerOptions.limit === undefined
          ? Infinity
          : sc.crawlerOptions.limit -
            (await getDoneJobsOrderedLength(job.data.crawl_id));

      if (univistedUrls.length !== 0 && addableJobCount > 0) {
        logger.info("Adding jobs", {
          univistedUrls: univistedUrls.length,
          addableJobCount,
        });

        const jobs = univistedUrls.slice(0, addableJobCount).map((url) => {
          const uuid = uuidv4();
          return {
            name: uuid,
            data: {
              url,
              mode: "single_urls" as const,
              team_id: job.data.team_id,
              crawlerOptions: {
                ...job.data.crawlerOptions,
                urlInvisibleInCurrentCrawl: true,
              },
              scrapeOptions: job.data.scrapeOptions,
              internalOptions: sc.internalOptions,
              origin: job.data.origin,
              crawl_id: job.data.crawl_id,
              sitemapped: true,
              webhook: job.data.webhook,
              v1: job.data.v1,
            },
            opts: {
              jobId: uuid,
              priority: 20,
            },
          };
        });

        const lockedIds = await lockURLsIndividually(
          job.data.crawl_id,
          sc,
          jobs.map((x) => ({ id: x.opts.jobId, url: x.data.url })),
        );
        const lockedJobs = jobs.filter((x) =>
          lockedIds.find((y) => y.id === x.opts.jobId),
        );
        await addCrawlJobs(
          job.data.crawl_id,
          lockedJobs.map((x) => x.opts.jobId),
        );
        await addScrapeJobs(lockedJobs);

        if (lockedJobs.length > 0) {
          logger.info("Added jobs, not going for the full finish", {
            lockedJobs: lockedJobs.length,
          });

          return;
        } else {
          logger.info("No jobs added (all discovered URLs were locked), finishing crawl");
        }
      }
    }

    logger.info("Finishing crawl");
    await finishCrawl(job.data.crawl_id);

    (async () => {
      const originUrl = sc.originUrl
        ? normalizeUrlOnlyHostname(sc.originUrl)
        : undefined;
      // Get all visited unique URLs from Redis
      const visitedUrls = await redisEvictConnection.smembers(
        "crawl:" + job.data.crawl_id + ":visited_unique",
      );
      // Upload to Supabase if we have URLs and this is a crawl (not a batch scrape)
      if (
        visitedUrls.length > 0 &&
        job.data.crawlerOptions !== null &&
        originUrl &&
        process.env.USE_DB_AUTHENTICATION === "true"
      ) {
        // Queue the indexing job instead of doing it directly
        await getIndexQueue().add(
          job.data.crawl_id,
          {
            originUrl,
            visitedUrls,
          },
          {
            priority: 10,
          },
        );
      }
    })();

    if (!job.data.v1) {
      const jobIDs = await getCrawlJobs(job.data.crawl_id);

      const jobs = (await getJobs(jobIDs)).sort(
        (a, b) => a.timestamp - b.timestamp,
      );
      // const jobStatuses = await Promise.all(jobs.map((x) => x.getState()));
      const jobStatus = sc.cancelled // || jobStatuses.some((x) => x === "failed")
        ? "failed"
        : "completed";

      const fullDocs = jobs
        .map((x) =>
          x.returnvalue
            ? Array.isArray(x.returnvalue)
              ? x.returnvalue[0]
              : x.returnvalue
            : null,
        )
        .filter((x) => x !== null);

      logger.info("Logging crawl NOW!");
      await logJob({
        job_id: job.data.crawl_id,
        success: jobStatus === "completed",
        message: sc.cancelled ? "Cancelled" : undefined,
        num_docs: fullDocs.length,
        docs: [],
        time_taken: (Date.now() - sc.createdAt) / 1000,
        team_id: job.data.team_id,
        mode: job.data.crawlerOptions !== null ? "crawl" : "batch_scrape",
        url: sc.originUrl!,
        scrapeOptions: sc.scrapeOptions,
        crawlerOptions: sc.crawlerOptions,
        origin: job.data.origin,
      });
      logger.info("Logged crawl!");

      const data = {
        success: jobStatus !== "failed",
        result: {
          links: fullDocs.map((doc) => {
            return {
              content: doc,
              source: doc?.metadata?.sourceURL ?? doc?.url ?? "",
            };
          }),
        },
        project_id: job.data.project_id,
        docs: fullDocs,
      };

      // v0 web hooks, call when done with all the data
      if (!job.data.v1) {
        callWebhook(
          job.data.team_id,
          job.data.crawl_id,
          data,
          job.data.webhook,
          job.data.v1,
          job.data.crawlerOptions !== null
            ? "crawl.completed"
            : "batch_scrape.completed",
        );
      }
    } else {
      const num_docs = await getDoneJobsOrderedLength(job.data.crawl_id);
      const jobStatus = sc.cancelled ? "failed" : "completed";

      await logJob(
        {
          job_id: job.data.crawl_id,
          success: jobStatus === "completed",
          message: sc.cancelled ? "Cancelled" : undefined,
          num_docs,
          docs: [],
          time_taken: (Date.now() - sc.createdAt) / 1000,
          team_id: job.data.team_id,
          scrapeOptions: sc.scrapeOptions,
          mode: job.data.crawlerOptions !== null ? "crawl" : "batch_scrape",
          url:
            sc?.originUrl ??
            (job.data.crawlerOptions === null ? "Batch Scrape" : "Unknown"),
          crawlerOptions: sc.crawlerOptions,
          origin: job.data.origin,
        },
        true,
      );

      // v1 web hooks, call when done with no data, but with event completed
      if (job.data.v1 && job.data.webhook) {
        callWebhook(
          job.data.team_id,
          job.data.crawl_id,
          [],
          job.data.webhook,
          job.data.v1,
          job.data.crawlerOptions !== null
            ? "crawl.completed"
            : "batch_scrape.completed",
        );
      }
    }
  }
}

const processJobInternal = async (token: string, job: Job & { id: string }) => {
  const logger = _logger.child({
    module: "queue-worker",
    method: "processJobInternal",
    jobId: job.id,
    scrapeId: job.id,
    crawlId: job.data?.crawl_id ?? undefined,
  });

  const extendLockInterval = setInterval(async () => {
    logger.info(`🐂 Worker extending lock on job ${job.id}`, {
      extendInterval: jobLockExtendInterval,
      extensionTime: jobLockExtensionTime,
    });

    if (job.data?.mode !== "kickoff" && job.data?.team_id) {
      await pushConcurrencyLimitActiveJob(job.data.team_id, job.id, 60 * 1000); // 60s lock renew, just like in the queue
    }

    await job.extendLock(token, jobLockExtensionTime);
  }, jobLockExtendInterval);

  await addJobPriority(job.data.team_id, job.id);
  let err = null;
  try {
    if (job.data?.mode === "kickoff") {
      const result = await processKickoffJob(job, token);
      if (result.success) {
        try {
          await job.moveToCompleted(null, token, false);
        } catch (e) {}
      } else {
        logger.debug("Job failed", { result, mode: job.data.mode });
        await job.moveToFailed((result as any).error, token, false);
      }
    } else {
      const result = await processJob(job, token);
      if (result.success) {
        try {
          if (
            process.env.USE_DB_AUTHENTICATION === "true" &&
            (job.data.crawl_id || process.env.GCS_BUCKET_NAME)
          ) {
            logger.debug(
              "Job succeeded -- putting null in Redis",
            );
            await job.moveToCompleted(null, token, false);
          } else {
            logger.debug("Job succeeded -- putting result in Redis");
            await job.moveToCompleted(result.document, token, false);
          }
        } catch (e) {}
      } else {
        logger.debug("Job failed", { result });
        await job.moveToFailed((result as any).error, token, false);
      }
    }
  } catch (error) {
    logger.debug("Job failed", { error });
    Sentry.captureException(error);
    err = error;
    await job.moveToFailed(error, token, false);
  } finally {
    await deleteJobPriority(job.data.team_id, job.id);
    clearInterval(extendLockInterval);
  }

  return err;
};

const processExtractJobInternal = async (
  token: string,
  job: Job & { id: string },
) => {
  const logger = _logger.child({
    module: "extract-worker",
    method: "processJobInternal",
    jobId: job.id,
    extractId: job.data.extractId,
    teamId: job.data?.teamId ?? undefined,
  });

  const extendLockInterval = setInterval(async () => {
    logger.info(`🔄 Worker extending lock on job ${job.id}`);
    await job.extendLock(token, jobLockExtensionTime);
  }, jobLockExtendInterval);

  try {
    let result: ExtractResult | null = null;

    const model = job.data.request.agent?.model
    if (job.data.request.agent && model && model.toLowerCase().includes("fire-1")) {
      result = await performExtraction(job.data.extractId, {
        request: job.data.request,
        teamId: job.data.teamId,
        subId: job.data.subId,
      });
    } else {
      result = await performExtraction_F0(job.data.extractId, {
        request: job.data.request,
        teamId: job.data.teamId,
        subId: job.data.subId,
      });
    }
    // result = await performExtraction_F0(job.data.extractId, {
    //   request: job.data.request,
    //   teamId: job.data.teamId,
    //   subId: job.data.subId,
    // });

    if (result && result.success) {
      // Move job to completed state in Redis
      await job.moveToCompleted(result, token, false);
      return result;
    } else {
      // throw new Error(result.error || "Unknown error during extraction");

      await job.moveToCompleted(result, token, false);
      await updateExtract(job.data.extractId, {
        status: "failed",
        error:
          result?.error ??
          "Unknown error, please contact help@firecrawl.com. Extract id: " +
            job.data.extractId,
      });

      return result;
    }
  } catch (error) {
    logger.error(`🚫 Job errored ${job.id} - ${error}`, { error });

    Sentry.captureException(error, {
      data: {
        job: job.id,
      },
    });

    try {
      // Move job to failed state in Redis
      await job.moveToFailed(error, token, false);
    } catch (e) {
      logger.log("Failed to move job to failed state in Redis", { error });
    }

    await updateExtract(job.data.extractId, {
      status: "failed",
      error:
        error.error ??
        error ??
        "Unknown error, please contact help@firecrawl.com. Extract id: " +
          job.data.extractId,
    });
    return {
      success: false,
      error:
        error.error ??
        error ??
        "Unknown error, please contact help@firecrawl.com. Extract id: " +
          job.data.extractId,
    };
    // throw error;
  } finally {
    clearInterval(extendLockInterval);
  }
};

const processDeepResearchJobInternal = async (
  token: string,
  job: Job & { id: string },
) => {
  const logger = _logger.child({
    module: "deep-research-worker",
    method: "processJobInternal",
    jobId: job.id,
    researchId: job.data.researchId,
    teamId: job.data?.teamId ?? undefined,
  });

  const extendLockInterval = setInterval(async () => {
    logger.info(`🔄 Worker extending lock on job ${job.id}`);
    await job.extendLock(token, jobLockExtensionTime);
  }, jobLockExtendInterval);

  try {
    console.log(
      "[Deep Research] Starting deep research: ",
      job.data.researchId,
    );
    const result = await performDeepResearch({
      researchId: job.data.researchId,
      teamId: job.data.teamId,
      query: job.data.request.query,
      maxDepth: job.data.request.maxDepth,
      timeLimit: job.data.request.timeLimit,
      subId: job.data.subId,
      maxUrls: job.data.request.maxUrls,
      analysisPrompt: job.data.request.analysisPrompt,
      systemPrompt: job.data.request.systemPrompt,
      formats: job.data.request.formats,
      jsonOptions: job.data.request.jsonOptions,
    });

    if (result.success) {
      // Move job to completed state in Redis and update research status
      await job.moveToCompleted(result, token, false);
      return result;
    } else {
      // If the deep research failed but didn't throw an error
      const error = new Error("Deep research failed without specific error");
      await updateDeepResearch(job.data.researchId, {
        status: "failed",
        error: error.message,
      });
      await job.moveToFailed(error, token, false);

      return { success: false, error: error.message };
    }
  } catch (error) {
    logger.error(`🚫 Job errored ${job.id} - ${error}`, { error });

    Sentry.captureException(error, {
      data: {
        job: job.id,
      },
    });

    try {
      // Move job to failed state in Redis
      await job.moveToFailed(error, token, false);
    } catch (e) {
      logger.error("Failed to move job to failed state in Redis", { error });
    }

    await updateDeepResearch(job.data.researchId, {
      status: "failed",
      error: error.message || "Unknown error occurred",
    });

    return { success: false, error: error.message || "Unknown error occurred" };
  } finally {
    clearInterval(extendLockInterval);
  }
};

const processGenerateLlmsTxtJobInternal = async (
  token: string,
  job: Job & { id: string },
) => {
  const logger = _logger.child({
    module: "generate-llmstxt-worker",
    method: "processJobInternal",
    jobId: job.id,
    generateId: job.data.generateId,
    teamId: job.data?.teamId ?? undefined,
  });

  const extendLockInterval = setInterval(async () => {
    logger.info(`🔄 Worker extending lock on job ${job.id}`);
    await job.extendLock(token, jobLockExtensionTime);
  }, jobLockExtendInterval);

  try {
    const result = await performGenerateLlmsTxt({
      generationId: job.data.generationId,
      teamId: job.data.teamId,
      url: job.data.request.url,
      maxUrls: job.data.request.maxUrls,
      showFullText: job.data.request.showFullText,
      subId: job.data.subId,
      cache: job.data.request.cache,
    });

    if (result.success) {
      await job.moveToCompleted(result, token, false);
      await updateGeneratedLlmsTxt(job.data.generateId, {
        status: "completed",
        generatedText: result.data.generatedText,
        fullText: result.data.fullText,
      });
      return result;
    } else {
      const error = new Error(
        "LLMs text generation failed without specific error",
      );
      await job.moveToFailed(error, token, false);
      await updateGeneratedLlmsTxt(job.data.generateId, {
        status: "failed",
        error: error.message,
      });
      return { success: false, error: error.message };
    }
  } catch (error) {
    logger.error(`🚫 Job errored ${job.id} - ${error}`, { error });

    Sentry.captureException(error, {
      data: {
        job: job.id,
      },
    });

    try {
      await job.moveToFailed(error, token, false);
    } catch (e) {
      logger.error("Failed to move job to failed state in Redis", { error });
    }

    await updateGeneratedLlmsTxt(job.data.generateId, {
      status: "failed",
      error: error.message || "Unknown error occurred",
    });

    return { success: false, error: error.message || "Unknown error occurred" };
  } finally {
    clearInterval(extendLockInterval);
  }
};

let isShuttingDown = false;
let isWorkerStalled = false;

process.on("SIGINT", () => {
  console.log("Received SIGTERM. Shutting down gracefully...");
  isShuttingDown = true;
});

process.on("SIGTERM", () => {
  console.log("Received SIGTERM. Shutting down gracefully...");
  isShuttingDown = true;
});

let cantAcceptConnectionCount = 0;

const workerFun = async (
  queue: Queue,
  processJobInternal: (token: string, job: Job) => Promise<any>,
) => {
  const logger = _logger.child({ module: "queue-worker", method: "workerFun" });

  const worker = new Worker(queue.name, null, {
    connection: redisConnection,
    lockDuration: 1 * 60 * 1000, // 1 minute
    // lockRenewTime: 15 * 1000, // 15 seconds
    stalledInterval: 30 * 1000, // 30 seconds
    maxStalledCount: 10, // 10 times
  });

  worker.startStalledCheckTimer();

  const monitor = await systemMonitor;

  while (true) {
    if (isShuttingDown) {
      console.log("No longer accepting new jobs. SIGINT");
      break;
    }
    const token = uuidv4();
    const canAcceptConnection = await monitor.acceptConnection();
    if (!canAcceptConnection) {
      console.log("Can't accept connection due to RAM/CPU load");
      logger.info("Can't accept connection due to RAM/CPU load");
      cantAcceptConnectionCount++;

      isWorkerStalled = cantAcceptConnectionCount >= 25;

      if (isWorkerStalled) {
        logger.error("WORKER STALLED", {
          cpuUsage: await monitor.checkCpuUsage(),
          memoryUsage: await monitor.checkMemoryUsage(),
        });
      }

      await sleep(cantAcceptConnectionInterval); // more sleep
      continue;
    } else {
      cantAcceptConnectionCount = 0;
    }

    const job = await worker.getNextJob(token);
    if (job) {
      if (job.id) {
        runningJobs.add(job.id);
      }

      async function afterJobDone(job: Job<any, any, string>) {
        if (job.id) {
          runningJobs.delete(job.id);
        }

        if (job.id && job.data.crawl_id && job.data.crawlerOptions?.delay) {
          await removeCrawlConcurrencyLimitActiveJob(job.data.crawl_id, job.id);
          cleanOldCrawlConcurrencyLimitEntries(job.data.crawl_id);

          const delayInSeconds = job.data.crawlerOptions.delay;
          const delayInMs = delayInSeconds * 1000;

          await new Promise(resolve => setTimeout(resolve, delayInMs));

          const nextCrawlJob = await takeCrawlConcurrencyLimitedJob(job.data.crawl_id);
          if (nextCrawlJob !== null) {
            await pushCrawlConcurrencyLimitActiveJob(job.data.crawl_id, nextCrawlJob.id, 60 * 1000);

            await queue.add(
              nextCrawlJob.id,
              {
                ...nextCrawlJob.data,
              },
              {
                ...nextCrawlJob.opts,
                jobId: nextCrawlJob.id,
                priority: nextCrawlJob.priority,
              },
            );
          }
        }

        if (job.id && job.data && job.data.team_id) {
          const maxConcurrency = (await getACUCTeam(job.data.team_id, false, true, job.data.is_extract ? RateLimiterMode.Extract : RateLimiterMode.Crawl))?.concurrency ?? 2;

          await removeConcurrencyLimitActiveJob(job.data.team_id, job.id);
          await cleanOldConcurrencyLimitEntries(job.data.team_id);

          // Check if we're under the concurrency limit before adding a new job
          const currentActiveConcurrency = (await getConcurrencyLimitActiveJobs(job.data.team_id)).length;
          const concurrencyLimited = currentActiveConcurrency >= maxConcurrency;

          if (!concurrencyLimited) {
            const nextJob = await takeConcurrencyLimitedJob(job.data.team_id);
            if (nextJob !== null) {
              await pushConcurrencyLimitActiveJob(
                job.data.team_id,
                nextJob.id,
                60 * 1000,
              ); // 60s initial timeout

              await queue.add(
                nextJob.id,
                {
                  ...nextJob.data,
                  concurrencyLimitHit: true,
                },
                {
                  ...nextJob.opts,
                  jobId: nextJob.id,
                  priority: nextJob.priority,
                },
              );
            }
          }
        }
      }

      if (job.data && job.data.sentry && Sentry.isInitialized()) {
        Sentry.continueTrace(
          {
            sentryTrace: job.data.sentry.trace,
            baggage: job.data.sentry.baggage,
          },
          () => {
            Sentry.startSpan(
              {
                name: "Scrape job",
                attributes: {
                  job: job.id,
                  worker: process.env.FLY_MACHINE_ID ?? worker.id,
                },
              },
              async (span) => {
                await Sentry.startSpan(
                  {
                    name: "Process scrape job",
                    op: "queue.process",
                    attributes: {
                      "messaging.message.id": job.id,
                      "messaging.destination.name": getScrapeQueue().name,
                      "messaging.message.body.size": job.data.sentry.size,
                      "messaging.message.receive.latency":
                        Date.now() - (job.processedOn ?? job.timestamp),
                      "messaging.message.retry.count": job.attemptsMade,
                    },
                  },
                  async () => {
                    let res;
                    try {
                      res = await processJobInternal(token, job);
                    } finally {
                      await afterJobDone(job);
                    }

                    if (res !== null) {
                      span.setStatus({ code: 2 }); // ERROR
                    } else {
                      span.setStatus({ code: 1 }); // OK
                    }
                  },
                );
              },
            );
          },
        );
      } else {
        Sentry.startSpan(
          {
            name: "Scrape job",
            attributes: {
              job: job.id,
              worker: process.env.FLY_MACHINE_ID ?? worker.id,
            },
          },
          () => {
            processJobInternal(token, job).finally(() => afterJobDone(job));
          },
        );
      }

      await sleep(gotJobInterval);
    } else {
      await sleep(connectionMonitorInterval);
    }
  }
};

async function processKickoffJob(job: Job & { id: string }, token: string) {
  const logger = _logger.child({
    module: "queue-worker",
    method: "processKickoffJob",
    jobId: job.id,
    scrapeId: job.id,
    crawlId: job.data?.crawl_id ?? undefined,
    teamId: job.data?.team_id ?? undefined,
  });

  try {
    const sc = (await getCrawl(job.data.crawl_id)) as StoredCrawl;
    const crawler = crawlToCrawler(job.data.crawl_id, sc, (await getACUCTeam(job.data.team_id))?.flags ?? null);

    logger.debug("Locking URL...");
    await lockURL(job.data.crawl_id, sc, job.data.url);
    const jobId = uuidv4();
    logger.debug("Adding scrape job to Redis...", { jobId });
    await addScrapeJob(
      {
        url: job.data.url,
        mode: "single_urls",
        team_id: job.data.team_id,
        crawlerOptions: job.data.crawlerOptions,
        scrapeOptions: scrapeOptions.parse(job.data.scrapeOptions),
        internalOptions: sc.internalOptions,
        origin: job.data.origin,
        crawl_id: job.data.crawl_id,
        webhook: job.data.webhook,
        v1: job.data.v1,
        isCrawlSourceScrape: true,
      },
      {
        priority: 15,
      },
      jobId,
    );
    logger.debug("Adding scrape job to BullMQ...", { jobId });
    await addCrawlJob(job.data.crawl_id, jobId);

    if (job.data.webhook) {
      logger.debug("Calling webhook with crawl.started...", {
        webhook: job.data.webhook,
      });
      await callWebhook(
        job.data.team_id,
        job.data.crawl_id,
        null,
        job.data.webhook,
        true,
        "crawl.started",
      );
    }

    const sitemap = sc.crawlerOptions.ignoreSitemap
      ? 0
      : await crawler.tryGetSitemap(async (urls) => {
          if (urls.length === 0) return;

          logger.debug("Using sitemap chunk of length " + urls.length, {
            sitemapLength: urls.length,
          });

          let jobPriority = await getJobPriority({
            team_id: job.data.team_id,
            basePriority: 21,
          });
          logger.debug("Using job priority " + jobPriority, { jobPriority });

          const jobs = urls.map((url) => {
            const uuid = uuidv4();
            return {
              name: uuid,
              data: {
                url,
                mode: "single_urls" as const,
                team_id: job.data.team_id,
                crawlerOptions: job.data.crawlerOptions,
                scrapeOptions: job.data.scrapeOptions,
                internalOptions: sc.internalOptions,
                origin: job.data.origin,
                crawl_id: job.data.crawl_id,
                sitemapped: true,
                webhook: job.data.webhook,
                v1: job.data.v1,
              },
              opts: {
                jobId: uuid,
                priority: 20,
              },
            };
          });

          logger.debug("Locking URLs...");
          const lockedIds = await lockURLsIndividually(
            job.data.crawl_id,
            sc,
            jobs.map((x) => ({ id: x.opts.jobId, url: x.data.url })),
          );
          const lockedJobs = jobs.filter((x) =>
            lockedIds.find((y) => y.id === x.opts.jobId),
          );
          logger.debug("Adding scrape jobs to Redis...");
          await addCrawlJobs(
            job.data.crawl_id,
            lockedJobs.map((x) => x.opts.jobId),
          );
          logger.debug("Adding scrape jobs to BullMQ...");
          await addScrapeJobs(lockedJobs);
        });

    if (sitemap === 0) {
      logger.debug("Sitemap not found or ignored.", {
        ignoreSitemap: sc.crawlerOptions.ignoreSitemap,
      });
    }

    logger.debug("Done queueing jobs!");

    await finishCrawlKickoff(job.data.crawl_id);
    await finishCrawlIfNeeded(job, sc);

    return { success: true };
  } catch (error) {
    logger.error("An error occurred!", { error });
    await finishCrawlKickoff(job.data.crawl_id);
    const sc = (await getCrawl(job.data.crawl_id)) as StoredCrawl;
    if (sc) {
      await finishCrawlIfNeeded(job, sc);
    }
    return { success: false, error };
  }
}

async function indexJob(job: Job & { id: string }, document: Document) {
  if (
    document &&
    document.markdown &&
    job.data.team_id === process.env.BACKGROUND_INDEX_TEAM_ID!
  ) {
    // indexPage({
    //   document: document,
    //   originUrl: job.data.crawl_id
    //     ? (await getCrawl(job.data.crawl_id))?.originUrl!
    //     : document.metadata.sourceURL!,
    //   crawlId: job.data.crawl_id,
    //   teamId: job.data.team_id,
    // }).catch((error) => {
    //   _logger.error("Error indexing page", { error });
    // });
  }
}

async function processJob(job: Job & { id: string }, token: string) {
  const logger = _logger.child({
    module: "queue-worker",
    method: "processJob",
    jobId: job.id,
    scrapeId: job.id,
    crawlId: job.data?.crawl_id ?? undefined,
    teamId: job.data?.team_id ?? undefined,
  });
  logger.info(`🐂 Worker taking job ${job.id}`, { url: job.data.url });
  const start = Date.now();

  // Check if the job URL is researchhub and block it immediately
  // TODO: remove this once solve the root issue
  // if (
  //   job.data.url &&
  //   (job.data.url.includes("researchhub.com") ||
  //     job.data.url.includes("ebay.com"))
  // ) {
  //   logger.info(`🐂 Blocking job ${job.id} with URL ${job.data.url}`);
  //   const data = {
  //     success: false,
  //     document: null,
  //     project_id: job.data.project_id,
  //     error:
  //       "URL is blocked. Suspecious activity detected. Please contact help@firecrawl.com if you believe this is an error.",
  //   };
  //   return data;
  // }
  const costTracking = new CostTracking();

  try {
    job.updateProgress({
      current: 1,
      total: 100,
      current_step: "SCRAPING",
      current_url: "",
    });

    if (job.data.crawl_id) {
      const sc = (await getCrawl(job.data.crawl_id)) as StoredCrawl;
      if (sc && sc.cancelled) {
        throw new Error("Parent crawl/batch scrape was cancelled");
      }
    }

    const pipeline = await Promise.race([
      startWebScraperPipeline({
        job,
        token,
        costTracking,
      }),
      ...(job.data.scrapeOptions.timeout !== undefined
        ? [
            (async () => {
              await sleep(job.data.scrapeOptions.timeout);
              throw new Error("timeout");
            })(),
          ]
        : []),
    ]);

    if (!pipeline.success) {
      throw pipeline.error;
    }

    const end = Date.now();
    const timeTakenInSeconds = (end - start) / 1000;

    const doc = pipeline.document;

    const rawHtml = doc.rawHtml ?? "";

    if (!job.data.scrapeOptions.formats.includes("rawHtml")) {
      delete doc.rawHtml;
    }

    if (job.data.concurrencyLimited) {
      doc.warning =
        "This scrape job was throttled at your current concurrency limit. If you'd like to scrape faster, you can upgrade your plan." +
        (doc.warning ? " " + doc.warning : "");
    }

    const data = {
      success: true,
      result: {
        links: [
          {
            content: doc,
            source: doc?.metadata?.sourceURL ?? doc?.metadata?.url ?? "",
            id: job.id,
          },
        ],
      },
      project_id: job.data.project_id,
      document: doc,
    };

    if (job.data.crawl_id) {
      const sc = (await getCrawl(job.data.crawl_id)) as StoredCrawl;

      if (
        doc.metadata.url !== undefined &&
        doc.metadata.sourceURL !== undefined &&
        normalizeURL(doc.metadata.url, sc) !==
          normalizeURL(doc.metadata.sourceURL, sc) &&
        job.data.crawlerOptions !== null // only on crawls, don't care on batch scrape
      ) {
        const crawler = crawlToCrawler(job.data.crawl_id, sc, (await getACUCTeam(job.data.team_id))?.flags ?? null);
        if (
          crawler.filterURL(doc.metadata.url, doc.metadata.sourceURL) ===
            null &&
          !job.data.isCrawlSourceScrape
        ) {
          throw new Error(
            "Redirected target URL is not allowed by crawlOptions",
          ); // TODO: make this its own error type that is ignored by error tracking
        }

        // Only re-set originUrl if it's different from the current hostname
        // This is only done on this condition to handle cross-domain redirects
        // If this would be done for non-crossdomain redirects, but also for e.g.
        // redirecting / -> /introduction (like our docs site does), it would
        // break crawling the entire site without allowBackwardsCrawling - mogery
        const isHostnameDifferent =
          normalizeUrlOnlyHostname(doc.metadata.url) !==
          normalizeUrlOnlyHostname(doc.metadata.sourceURL);
        if (job.data.isCrawlSourceScrape && isHostnameDifferent) {
          // TODO: re-fetch sitemap for redirect target domain
          sc.originUrl = doc.metadata.url;
          await saveCrawl(job.data.crawl_id, sc);
        }

        if (isUrlBlocked(doc.metadata.url, (await getACUCTeam(job.data.team_id))?.flags ?? null)) {
          throw new Error(BLOCKLISTED_URL_MESSAGE); // TODO: make this its own error type that is ignored by error tracking
        }

        const p1 = generateURLPermutations(normalizeURL(doc.metadata.url, sc));
        const p2 = generateURLPermutations(
          normalizeURL(doc.metadata.sourceURL, sc),
        );

        if (JSON.stringify(p1) !== JSON.stringify(p2)) {
          logger.debug(
            "Was redirected, removing old URL and locking new URL...",
            { oldUrl: doc.metadata.sourceURL, newUrl: doc.metadata.url },
          );

          // Prevent redirect target from being visited in the crawl again
          // See lockURL
          const x = await redisEvictConnection.sadd(
            "crawl:" + job.data.crawl_id + ":visited",
            ...p1.map((x) => x.href),
          );
          const lockRes = x === p1.length;

          if (job.data.crawlerOptions !== null && !lockRes) {
            throw new RacedRedirectError();
          }
        }
      }

      logger.debug("Logging job to DB...");
      await logJob(
        {
          job_id: job.id as string,
          success: true,
          num_docs: 1,
          docs: [doc],
          time_taken: timeTakenInSeconds,
          team_id: job.data.team_id,
          mode: job.data.mode,
          url: job.data.url,
          crawlerOptions: sc.crawlerOptions,
          scrapeOptions: job.data.scrapeOptions,
          origin: job.data.origin,
          crawl_id: job.data.crawl_id,
          cost_tracking: costTracking,
          pdf_num_pages: doc.metadata.numPages,
        },
        true,
      );

      if (job.data.webhook && job.data.mode !== "crawl" && job.data.v1) {
        logger.debug("Calling webhook with success...", {
          webhook: job.data.webhook,
        });
        await callWebhook(
          job.data.team_id,
          job.data.crawl_id,
          data,
          job.data.webhook,
          job.data.v1,
          job.data.crawlerOptions !== null ? "crawl.page" : "batch_scrape.page",
          true,
        );
      }

      indexJob(job, doc);

      logger.debug("Declaring job as done...");
      await addCrawlJobDone(job.data.crawl_id, job.id, true);

      if (job.data.crawlerOptions !== null) {
        if (!sc.cancelled) {
          const crawler = crawlToCrawler(
            job.data.crawl_id,
            sc,
            (await getACUCTeam(job.data.team_id))?.flags ?? null,
            doc.metadata.url ?? doc.metadata.sourceURL ?? sc.originUrl!,
            job.data.crawlerOptions,
          );

          const links = crawler.filterLinks(
            await crawler.extractLinksFromHTML(
              rawHtml ?? "",
              doc.metadata?.url ?? doc.metadata?.sourceURL ?? sc.originUrl!,
            ),
            Infinity,
            sc.crawlerOptions?.maxDepth ?? 10,
          );
          logger.debug("Discovered " + links.length + " links...", {
            linksLength: links.length,
          });

          for (const link of links) {
            if (await lockURL(job.data.crawl_id, sc, link)) {
              // This seems to work really welel
              const jobPriority = await getJobPriority({
                team_id: sc.team_id,
                basePriority: job.data.crawl_id ? 20 : 10,
              });
              const jobId = uuidv4();

              logger.debug(
                "Determined job priority " +
                  jobPriority +
                  " for URL " +
                  JSON.stringify(link),
                { jobPriority, url: link },
              );

              // console.log("team_id: ", sc.team_id)
              // console.log("base priority: ", job.data.crawl_id ? 20 : 10)
              // console.log("job priority: " , jobPriority, "\n\n\n")

              await addScrapeJob(
                {
                  url: link,
                  mode: "single_urls",
                  team_id: sc.team_id,
                  scrapeOptions: scrapeOptions.parse(sc.scrapeOptions),
                  internalOptions: sc.internalOptions,
                  crawlerOptions: {
                    ...sc.crawlerOptions,
                    currentDiscoveryDepth:
                      (job.data.crawlerOptions?.currentDiscoveryDepth ?? 0) + 1,
                  },
                  origin: job.data.origin,
                  crawl_id: job.data.crawl_id,
                  webhook: job.data.webhook,
                  v1: job.data.v1,
                },
                {},
                jobId,
                jobPriority,
              );

              await addCrawlJob(job.data.crawl_id, jobId);
              logger.debug("Added job for URL " + JSON.stringify(link), {
                jobPriority,
                url: link,
                newJobId: jobId,
              });
            } else {
              // TODO: removed this, ok? too many 'not useful' logs (?) Mogery!
              // logger.debug("Could not lock URL " + JSON.stringify(link), {
              //   url: link,
              // });
            }
          }

          // Only run check after adding new jobs for discovery - mogery
          if (
            job.data.isCrawlSourceScrape &&
            crawler.filterLinks(
              [doc.metadata.url ?? doc.metadata.sourceURL!],
              1,
              sc.crawlerOptions?.maxDepth ?? 10,
            ).length === 0
          ) {
            throw new Error(
              "Source URL is not allowed by includePaths/excludePaths rules",
            );
          }
        }
      }

      await finishCrawlIfNeeded(job, sc);
    } else {
      await logJob({
        job_id: job.id,
        success: true,
        message: "Scrape completed",
        num_docs: 1,
        docs: [doc],
        time_taken: timeTakenInSeconds,
        team_id: job.data.team_id,
        mode: "scrape",
        url: job.data.url,
        scrapeOptions: job.data.scrapeOptions,
        origin: job.data.origin,
        num_tokens: 0, // TODO: fix
        cost_tracking: costTracking,
        pdf_num_pages: doc.metadata.numPages,
      });
      
      indexJob(job, doc);
    }

    if (job.data.is_scrape !== true) {
      let creditsToBeBilled = await calculateCreditsToBeBilled(job.data.scrapeOptions, doc, job.id, costTracking);

      if (
        job.data.team_id !== process.env.BACKGROUND_INDEX_TEAM_ID! &&
        process.env.USE_DB_AUTHENTICATION === "true"
      ) {
        try {
          const billingJobId = uuidv4();
          logger.debug(
            `Adding billing job to queue for team ${job.data.team_id}`,
            {
              billingJobId,
              credits: creditsToBeBilled,
              is_extract: false,
            },
          );

          // Add directly to the billing queue - the billing worker will handle the rest
          await getBillingQueue().add(
            "bill_team",
            {
              team_id: job.data.team_id,
              subscription_id: undefined,
              credits: creditsToBeBilled,
              is_extract: false,
              timestamp: new Date().toISOString(),
              originating_job_id: job.id,
            },
            {
              jobId: billingJobId,
              priority: 10,
            },
          );
        } catch (error) {
          logger.error(
            `Failed to add billing job to queue for team ${job.data.team_id} for ${creditsToBeBilled} credits`,
            { error },
          );
          Sentry.captureException(error);
        }
      }
    }

    logger.info(`🐂 Job done ${job.id}`);
    return data;
  } catch (error) {
    if (job.data.crawl_id) {
      const sc = (await getCrawl(job.data.crawl_id)) as StoredCrawl;

      logger.debug("Declaring job as done...");
      await addCrawlJobDone(job.data.crawl_id, job.id, false);
      await redisEvictConnection.srem(
        "crawl:" + job.data.crawl_id + ":visited_unique",
        normalizeURL(job.data.url, sc),
      );

      await finishCrawlIfNeeded(job, sc);
    }

    const isEarlyTimeout =
      error instanceof Error && error.message === "timeout";
    const isCancelled =
      error instanceof Error &&
      error.message === "Parent crawl/batch scrape was cancelled";

    if (isEarlyTimeout) {
      logger.error(`🐂 Job timed out ${job.id}`);
    } else if (error instanceof RacedRedirectError) {
      logger.warn(`🐂 Job got redirect raced ${job.id}, silently failing`);
    } else if (isCancelled) {
      logger.warn(`🐂 Job got cancelled, silently failing`);
    } else {
      logger.error(`🐂 Job errored ${job.id} - ${error}`, { error });

      Sentry.captureException(error, {
        data: {
          job: job.id,
        },
      });

      if (error instanceof CustomError) {
        // Here we handle the error, then save the failed job
        logger.error(error.message); // or any other error handling
      }
      logger.error(error);
      if (error.stack) {
        logger.error(error.stack);
      }
    }

    const data = {
      success: false,
      document: null,
      project_id: job.data.project_id,
      error:
        error instanceof Error
          ? error
          : typeof error === "string"
            ? new Error(error)
            : new Error(JSON.stringify(error)),
    };

    if (!job.data.v1 && (job.data.mode === "crawl" || job.data.crawl_id)) {
      callWebhook(
        job.data.team_id,
        job.data.crawl_id ?? (job.id as string),
        data,
        job.data.webhook,
        job.data.v1,
        job.data.crawlerOptions !== null ? "crawl.page" : "batch_scrape.page",
      );
    }

    const end = Date.now();
    const timeTakenInSeconds = (end - start) / 1000;

    logger.debug("Logging job to DB...");
    await logJob(
      {
        job_id: job.id as string,
        success: false,
        message:
          typeof error === "string"
            ? error
            : (error.message ??
              "Something went wrong... Contact help@mendable.ai"),
        num_docs: 0,
        docs: [],
        time_taken: timeTakenInSeconds,
        team_id: job.data.team_id,
        mode: job.data.mode,
        url: job.data.url,
        crawlerOptions: job.data.crawlerOptions,
        scrapeOptions: job.data.scrapeOptions,
        origin: job.data.origin,
        crawl_id: job.data.crawl_id,
        cost_tracking: costTracking,
      },
      true,
    );
    return data;
  }
}

// wsq.process(
//   Math.floor(Number(process.env.NUM_WORKERS_PER_QUEUE ?? 8)),
//   processJob
// );

// wsq.on("waiting", j => ScrapeEvents.logJobEvent(j, "waiting"));
// wsq.on("active", j => ScrapeEvents.logJobEvent(j, "active"));
// wsq.on("completed", j => ScrapeEvents.logJobEvent(j, "completed"));
// wsq.on("paused", j => ScrapeEvents.logJobEvent(j, "paused"));
// wsq.on("resumed", j => ScrapeEvents.logJobEvent(j, "resumed"));
// wsq.on("removed", j => ScrapeEvents.logJobEvent(j, "removed"));

// Start all workers
const app = Express();

app.get("/liveness", (req, res) => {
  // stalled check
  if (isWorkerStalled) {
    res.status(500).json({ ok: false });
  } else {
    // networking check
    robustFetch({
      url: "http://firecrawl-app-service:3002",
      method: "GET",
      mock: null,
      logger: _logger,
      abort: AbortSignal.timeout(5000),
      ignoreResponse: true,
    })
      .then(() => {
        res.status(200).json({ ok: true });
      }).catch(e => {
        _logger.error("WORKER NETWORKING CHECK FAILED", { error: e });
        res.status(500).json({ ok: false });
      });
  }
});

app.listen(3005, () => {
  _logger.info("Liveness endpoint is running on port 3005");
});

(async () => {
  await Promise.all([
    workerFun(getScrapeQueue(), processJobInternal),
    workerFun(getExtractQueue(), processExtractJobInternal),
    workerFun(getDeepResearchQueue(), processDeepResearchJobInternal),
    workerFun(getGenerateLlmsTxtQueue(), processGenerateLlmsTxtJobInternal),
  ]);

  console.log("All workers exited. Waiting for all jobs to finish...");

  while (runningJobs.size > 0) {
    await new Promise((resolve) => setTimeout(resolve, 500));
  }

  console.log("All jobs finished. Worker out!");
  process.exit(0);
})();<|MERGE_RESOLUTION|>--- conflicted
+++ resolved
@@ -85,11 +85,8 @@
 import { cacheableLookup } from "../scraper/scrapeURL/lib/cacheableLookup";
 import { robustFetch } from "../scraper/scrapeURL/lib/fetch";
 import { RateLimiterMode } from "../types";
-<<<<<<< HEAD
 import { calculateCreditsToBeBilled } from "../lib/scrape-billing";
-=======
 import { redisEvictConnection } from "./redis";
->>>>>>> 38c96b52
 
 configDotenv();
 
