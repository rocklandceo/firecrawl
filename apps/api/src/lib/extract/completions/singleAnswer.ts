--- conflicted
+++ resolved
@@ -34,7 +34,6 @@
       systemPrompt:
         (systemPrompt ? `${systemPrompt}\n` : "") +
         "Always prioritize using the provided content to answer the question. Do not make up an answer. Do not hallucinate. In case you can't find the information and the string is required, instead of 'N/A' or 'Not speficied', return an empty string: '', if it's not a string and you can't find the information, return null. Be concise and follow the schema always if provided.",
-<<<<<<< HEAD
         prompt: docsPrompt,
         schema: rSchema,
       },
@@ -42,17 +41,6 @@
       isExtractEndpoint: true,
       model: getModel("gemini-2.0-flash", "google"),
     };
-=======
-      prompt: "Today is: " + new Date().toISOString() + ".\n" + prompt,
-      schema: rSchema,
-    },
-    markdown: singleAnswerDocs
-      .map((x, i) => `[ID: ${i}]` + buildDocument(x))
-      .join("\n"),
-    isExtractEndpoint: true,
-    model: getModel("gemini-2.0-flash", "google"),
-  };
->>>>>>> fea102da
 
   const { extractedDataArray, warning } = await extractData({
     extractOptions: generationOptions,
@@ -92,16 +80,7 @@
   // );
   return {
     extract: completion.extract,
-<<<<<<< HEAD
-    tokenUsage: {
-      promptTokens: 0,
-      completionTokens: 0,
-      totalTokens: 0,
-      model: "gemini-2.0-flash",
-    },
-=======
     tokenUsage: completion.tokenUsage,
->>>>>>> fea102da
     sources: singleAnswerDocs.map(
       (doc) => doc.metadata.url || doc.metadata.sourceURL || "",
     ),
