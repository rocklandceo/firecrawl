import { logger } from "../../../lib/logger";
import { generateCompletions } from "../../../scraper/scrapeURL/transformers/llmExtract";
import { buildDocument } from "../build-document";
import { ExtractResponse, TokenUsage } from "../../../controllers/v1/types";
import { Document } from "../../../controllers/v1/types";
import {
  buildBatchExtractPrompt,
  buildBatchExtractSystemPrompt,
} from "../build-prompts";
<<<<<<< HEAD
import { getGemini, getOpenAI } from "../../generic-ai";
=======
import { getModel } from "../../generic-ai";

>>>>>>> c0fe7705
import fs from "fs/promises";
/**
 * Batch extract information from a list of URLs using a multi-entity schema.
 * @param multiEntitySchema - The schema for the multi-entity extraction
 * @param links - The URLs to extract information from
 * @param prompt - The prompt for the extraction
 * @param systemPrompt - The system prompt for the extraction
 * @param doc - The document to extract information from
 * @returns The completion promise
 */
export async function batchExtractPromise(
  multiEntitySchema: any,
  links: string[],
  prompt: string,
  systemPrompt: string,
  doc: Document,
): Promise<{
  extract: any;
  numTokens: number;
  totalUsage: TokenUsage;
  warning?: string;
  sources: string[];
}> {
<<<<<<< HEAD
  const openai = getOpenAI();
  const model = openai("gpt-4o-mini");

  // const gemini = getGemini();
  // const model = gemini("gemini-2.0-flash");
=======
  const gemini = getModel("gemini-2.0-flash", "google");
>>>>>>> c0fe7705
  const completion = await generateCompletions({
    logger: logger.child({
      method: "extractService/generateCompletions",
    }),
    options: {
      mode: "llm",
      systemPrompt: buildBatchExtractSystemPrompt(
        systemPrompt,
        multiEntitySchema,
        links,
      ),
      prompt: buildBatchExtractPrompt(prompt),
      schema: multiEntitySchema,
    },
    markdown: buildDocument(doc),
    isExtractEndpoint: true,
    model: model,
  });
  await fs.writeFile(
    `logs/batchExtract-${crypto.randomUUID()}.json`,
    JSON.stringify(completion, null, 2),
  );

  return {
    extract: completion.extract,
<<<<<<< HEAD
    numTokens: completion.totalUsage.totalTokens,
    totalUsage: {
      promptTokens: completion.totalUsage.promptTokens ?? 0,
      completionTokens: completion.totalUsage.completionTokens ?? 0,
      totalTokens: completion.totalUsage.totalTokens ?? 0,
      model: model.modelId,
    },
    sources: [doc.metadata.url || doc.metadata.sourceURL || ""]
=======
    numTokens: completion.numTokens,
    totalUsage: completion.totalUsage,
    sources: [doc.metadata.url || doc.metadata.sourceURL || ""],
>>>>>>> c0fe7705
  };
}<|MERGE_RESOLUTION|>--- conflicted
+++ resolved
@@ -7,12 +7,7 @@
   buildBatchExtractPrompt,
   buildBatchExtractSystemPrompt,
 } from "../build-prompts";
-<<<<<<< HEAD
-import { getGemini, getOpenAI } from "../../generic-ai";
-=======
 import { getModel } from "../../generic-ai";
-
->>>>>>> c0fe7705
 import fs from "fs/promises";
 /**
  * Batch extract information from a list of URLs using a multi-entity schema.
@@ -36,15 +31,7 @@
   warning?: string;
   sources: string[];
 }> {
-<<<<<<< HEAD
-  const openai = getOpenAI();
-  const model = openai("gpt-4o-mini");
-
-  // const gemini = getGemini();
-  // const model = gemini("gemini-2.0-flash");
-=======
-  const gemini = getModel("gemini-2.0-flash", "google");
->>>>>>> c0fe7705
+  const model = getModel("gpt-4", "openai");
   const completion = await generateCompletions({
     logger: logger.child({
       method: "extractService/generateCompletions",
@@ -70,7 +57,6 @@
 
   return {
     extract: completion.extract,
-<<<<<<< HEAD
     numTokens: completion.totalUsage.totalTokens,
     totalUsage: {
       promptTokens: completion.totalUsage.promptTokens ?? 0,
@@ -79,10 +65,5 @@
       model: model.modelId,
     },
     sources: [doc.metadata.url || doc.metadata.sourceURL || ""]
-=======
-    numTokens: completion.numTokens,
-    totalUsage: completion.totalUsage,
-    sources: [doc.metadata.url || doc.metadata.sourceURL || ""],
->>>>>>> c0fe7705
   };
 }