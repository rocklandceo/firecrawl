import request from "supertest";
import { configDotenv } from "dotenv";
import { ScrapeRequestInput } from "../../controllers/v1/types";

configDotenv();
const TEST_URL = "http://127.0.0.1:3002";

async function scrape(body: ScrapeRequestInput) {
  return await request(TEST_URL)
    .post("/v1/scrape")
    .set("Authorization", `Bearer ${process.env.TEST_API_KEY}`)
    .set("Content-Type", "application/json")
    .send(body);
}

function expectScrapeToSucceed(response: Awaited<ReturnType<typeof scrape>>) {
  expect(response.statusCode).toBe(200);
  expect(response.body.success).toBe(true);
  expect(typeof response.body.data).toBe("object");
}

describe("Scrape tests", () => {
  it("mocking works properly", async () => {
    // depends on falsified mock mocking-works-properly
    // this test will fail if mock is bypassed with real data -- firecrawl.dev will never have
    // that as its actual markdown output

    const response = await scrape({
      url: "http://firecrawl.dev",
      useMock: "mocking-works-properly",
    });

    expectScrapeToSucceed(response);
    expect(response.body.data.markdown).toBe(
      "this is fake data coming from the mocking system!",
    );
  }, 10000);

  describe("Ad blocking (f-e dependant)", () => {
    it.concurrent("blocks ads by default", async () => {
      const response = await scrape({
        url: "https://canyoublockit.com/testing/",
      });

      expectScrapeToSucceed(response);
      expect(response.body.data.markdown).not.toContain(".g.doubleclick.net/");
    }, 10000);

    it.concurrent("doesn't block ads if explicitly disabled", async () => {
      const response = await scrape({
        url: "https://canyoublockit.com/testing/",
        blockAds: false,
      });

      expectScrapeToSucceed(response);
      expect(response.body.data.markdown).toContain(".g.doubleclick.net/");
    }, 10000);
  });
  
  describe("Location API (f-e dependant)", () => {
    it.concurrent("works without specifying an explicit location", async () => {
      const response = await scrape({
        url: "https://iplocation.com",
      });
  
      expectScrapeToSucceed(response);
    }, 10000);

    it.concurrent("works with country US", async () => {
      const response = await scrape({
        url: "https://iplocation.com",
        location: { country: "US" },
      });
  
      expectScrapeToSucceed(response);
      expect(response.body.data.markdown).toContain("| Country | United States |");
    }, 10000);
  });

  describe("JSON scrape support", () => {
    it.concurrent("returns parseable JSON", async () => {
      const response = await scrape({
        url: "https://jsonplaceholder.typicode.com/todos/1",
        formats: ["rawHtml"],
      });

      expectScrapeToSucceed(response);
      const obj = JSON.parse(response.body.data.rawHtml);
      expect(obj.id).toBe(1);
    }, 25000); // TODO: mock and shorten
  });

  describe("Screenshot", () => {
    it.concurrent("screenshot format works", async () => {
      const response = await scrape({
        url: "http://firecrawl.dev",
        formats: ["screenshot"]
      });
  
      expectScrapeToSucceed(response);
      expect(typeof response.body.data.screenshot).toBe("string");
    }, 15000);

    it.concurrent("screenshot@fullPage format works", async () => {
      const response = await scrape({
        url: "http://firecrawl.dev",
        formats: ["screenshot@fullPage"]
      });
  
      expectScrapeToSucceed(response);
      expect(typeof response.body.data.screenshot).toBe("string");
    }, 15000);
<<<<<<< HEAD
  })
=======
  });

  describe("Proxy API (f-e dependant)", () => {
    it.concurrent("undefined works", async () => {
      await scrape({
        url: "http://firecrawl.dev",
      });
    }, 15000);

    it.concurrent("basic works", async () => {
      await scrape({
        url: "http://firecrawl.dev",
        proxy: "basic",
      });
    }, 15000);

    it.concurrent("stealth works", async () => {
      await scrape({
        url: "http://firecrawl.dev",
        proxy: "stealth",
      });
    }, 15000);
  });
>>>>>>> 42050d3d
});<|MERGE_RESOLUTION|>--- conflicted
+++ resolved
@@ -110,9 +110,6 @@
       expectScrapeToSucceed(response);
       expect(typeof response.body.data.screenshot).toBe("string");
     }, 15000);
-<<<<<<< HEAD
-  })
-=======
   });
 
   describe("Proxy API (f-e dependant)", () => {
@@ -136,5 +133,4 @@
       });
     }, 15000);
   });
->>>>>>> 42050d3d
 });