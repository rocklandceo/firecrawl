--- conflicted
+++ resolved
@@ -103,11 +103,7 @@
   // - TODO: tests for screenshot@fullPage
 
   it.concurrent("should handle 'headers' parameter correctly", async () => {
-<<<<<<< HEAD
     // @ts-ignore
-=======
-    //@ts-ignore
->>>>>>> 81511077
     const scrapeRequest = {
       url: E2E_TEST_SERVER_URL,
       headers: { "e2e-header-test": "firecrawl" }
