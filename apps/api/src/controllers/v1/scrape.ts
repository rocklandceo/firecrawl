--- conflicted
+++ resolved
@@ -49,15 +49,11 @@
     jobPriority
   );
 
-  const totalWait = (req.body.waitFor ?? 0) + (req.body.actions ?? []).reduce((a,x) => (x.type === "wait" ? x.milliseconds : 0) + a, 0);
+  const totalWait = (req.body.waitFor ?? 0) + (req.body.actions ?? []).reduce((a,x) => (x.type === "wait" ? x.milliseconds ?? 0 : 0) + a, 0);
 
   let doc: Document;
   try {
-<<<<<<< HEAD
-    doc = await waitForJob<Document>(job.id, timeout + totalWait); // TODO: better types for this
-=======
-    doc = (await waitForJob(jobId, timeout + totalWait))[0];
->>>>>>> 2eff27ba
+    doc = await waitForJob<Document>(jobId, timeout + totalWait); // TODO: better types for this
   } catch (e) {
     logger.error(`Error in scrapeController: ${e}`);
     if (e instanceof Error && e.message.startsWith("Job wait")) {
@@ -75,21 +71,6 @@
 
   await getScrapeQueue().remove(jobId);
 
-<<<<<<< HEAD
-=======
-  if (!doc) {
-    console.error("!!! PANIC DOC IS", doc);
-    return res.status(200).json({
-      success: true,
-      warning: "No page found",
-      data: doc,
-    });
-  }
-
-  delete doc.index;
-  delete doc.provider;
-
->>>>>>> 2eff27ba
   const endTime = new Date().getTime();
   const timeTakenInSeconds = (endTime - startTime) / 1000;
   const numTokens =
