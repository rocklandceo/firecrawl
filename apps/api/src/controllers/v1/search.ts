--- conflicted
+++ resolved
@@ -31,16 +31,10 @@
     scrapeOptions: ScrapeOptions;
   }
 ): Promise<Document[]> {
-<<<<<<< HEAD
-  const searchResults = await search({
-    query,
-    num_results: 5
-=======
   try {
     const searchResults = await search({
       query,
       num_results: 5
->>>>>>> 5c47e97d
   });
 
   const documents = await Promise.all(
@@ -56,14 +50,10 @@
     )
   );
 
-<<<<<<< HEAD
-  return documents;
-=======
     return documents;
   } catch (error) {
     return [];
   }
->>>>>>> 5c47e97d
 }
 
 async function scrapeSearchResult(
