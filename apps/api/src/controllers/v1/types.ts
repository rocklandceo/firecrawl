import { Request, Response } from "express";
import { z } from "zod";
import { protocolIncluded, checkUrl } from "../../lib/validateUrl";
import { countries } from "../../lib/validate-country";
import {
  ExtractorOptions,
  PageOptions,
  ScrapeActionContent,
  Document as V0Document,
} from "../../lib/entities";
import { InternalOptions } from "../../scraper/scrapeURL";

export type Format =
  | "markdown"
  | "html"
  | "rawHtml"
  | "links"
  | "screenshot"
  | "screenshot@fullPage"
  | "extract"
  | "json"
  | "changeTracking";

export const url = z.preprocess(
  (x) => {
    if (!protocolIncluded(x as string)) {
      x = `http://${x}`;
    }
    
    try {
      const urlObj = new URL(x as string);
      if (urlObj.search) {
        const searchParams = new URLSearchParams(urlObj.search.substring(1));
        return `${urlObj.origin}${urlObj.pathname}?${searchParams.toString()}`;
      }
    } catch (e) {
    }
    
    return x;
  },
  z
    .string()
    .url()
    .regex(/^https?:\/\//, "URL uses unsupported protocol")
    .refine(
      (x) =>
        /\.[a-zA-Z\u0400-\u04FF\u0500-\u052F\u2DE0-\u2DFF\uA640-\uA69F]{2,}(:\d+)?([\/?#]|$)/i.test(
          x,
        ),
      "URL must have a valid top-level domain or be a valid path",
    )
    .refine((x) => {
      try {
        checkUrl(x as string);
        return true;
      } catch (_) {
        return false;
      }
    }, "Invalid URL")
    // .refine((x) => !isUrlBlocked(x as string), BLOCKLISTED_URL_MESSAGE),
);

const strictMessage =
  "Unrecognized key in body -- please review the v1 API documentation for request body changes";

export const agentExtractModelValue = 'fire-1'
export const isAgentExtractModelValid = (x: string | undefined) => x?.toLowerCase() === agentExtractModelValue;

export const agentOptionsExtract = z
  .object({
    model: z.string().default(agentExtractModelValue),
  })
  .strict(strictMessage);

export type AgentOptions = z.infer<typeof agentOptionsExtract>;

export const extractOptions = z
  .object({
    mode: z.enum(["llm"]).default("llm"),
    schema: z.any().optional(),
    systemPrompt: z
      .string()
      .max(10000)
      .default(""),
    prompt: z.string().max(10000).optional(),
    temperature: z.number().optional(),
  })
  .strict(strictMessage)
  .transform((data) => ({
    ...data,
    systemPrompt: "Based on the information on the page, extract all the information from the schema in JSON format. Try to extract all the fields even those that might not be marked as required."
  }));

export const extractOptionsWithAgent = z
  .object({
    mode: z.enum(["llm"]).default("llm"),
    schema: z.any().optional(),
    systemPrompt: z
      .string()
      .max(10000)
      .default(""),
    prompt: z.string().max(10000).optional(),
    temperature: z.number().optional(),
    agent: z
      .object({
        model: z.string().default(agentExtractModelValue),
        prompt: z.string().optional(),
      })
      .optional(),
  })
  .strict(strictMessage)
  .transform((data) => ({
    ...data,
    systemPrompt: isAgentExtractModelValid(data.agent?.model)
      ? `You are an expert web data extractor. Your task is to analyze the provided markdown content from a web page and generate a JSON object based *strictly* on the provided schema.

Key Instructions:
1.  **Schema Adherence:** Populate the JSON object according to the structure defined in the schema.
2.  **Content Grounding:** Extract information *only* if it is explicitly present in the provided markdown. Do NOT infer or fabricate information.
3.  **Missing Information:** If a piece of information required by the schema cannot be found in the markdown, use \`null\` for that field's value.
4.  **SmartScrape Recommendation:**
    *   Assess if the *full* required data seems unavailable in the current markdown likely because:
        - Content requires user interaction to reveal (e.g., clicking buttons, hovering, scrolling)
        - Content uses pagination (e.g., "Load More" buttons, numbered pagination, infinite scroll)
        - Content is dynamically loaded after user actions
    *   If the content requires user interaction or pagination to be fully accessible, set \`shouldUseSmartscrape\` to \`true\` in your response and provide a clear \`reasoning\` and \`prompt\` for the SmartScrape tool.
    *   If the content is simply JavaScript rendered but doesn't require interaction, set \`shouldUseSmartscrape\` to \`false\`.
5.  **Output Format:** Your final output MUST be a single, valid JSON object conforming precisely to the schema. Do not include any explanatory text outside the JSON structure.`
      : "Based on the information on the page, extract all the information from the schema in JSON format. Try to extract all the fields even those that might not be marked as required."
  }));

export type ExtractOptions = z.infer<typeof extractOptions>;

const ACTIONS_MAX_WAIT_TIME = 60;
const MAX_ACTIONS = 50;
function calculateTotalWaitTime(
  actions: any[] = [],
  waitFor: number = 0,
): number {
  const actionWaitTime = actions.reduce((acc, action) => {
    if (action.type === "wait") {
      if (action.milliseconds) {
        return acc + action.milliseconds;
      }
      // Consider selector actions as 1 second
      if (action.selector) {
        return acc + 1000;
      }
    }
    return acc;
  }, 0);

  return waitFor + actionWaitTime;
}

export const actionsSchema = z
  .array(
    z.union([
      z
        .object({
          type: z.literal("wait"),
          milliseconds: z.number().int().positive().finite().optional(),
          selector: z.string().optional(),
        })
        .refine(
          (data) =>
            (data.milliseconds !== undefined || data.selector !== undefined) &&
            !(data.milliseconds !== undefined && data.selector !== undefined),
          {
            message:
              "Either 'milliseconds' or 'selector' must be provided, but not both.",
          },
        ),
      z.object({
        type: z.literal("click"),
        selector: z.string(),
        all: z.boolean().default(false),
      }),
      z.object({
        type: z.literal("screenshot"),
        fullPage: z.boolean().default(false),
      }),
      z.object({
        type: z.literal("write"),
        text: z.string(),
      }),
      z.object({
        type: z.literal("press"),
        key: z.string(),
      }),
      z.object({
        type: z.literal("scroll"),
        direction: z.enum(["up", "down"]).optional().default("down"),
        selector: z.string().optional(),
      }),
      z.object({
        type: z.literal("scrape"),
      }),
      z.object({
        type: z.literal("executeJavascript"),
        script: z.string(),
      }),
    ]),
  )
  .refine((actions) => actions.length <= MAX_ACTIONS, {
    message: `Number of actions cannot exceed ${MAX_ACTIONS}`,
  })
  .refine(
    (actions) =>
      calculateTotalWaitTime(actions) <= ACTIONS_MAX_WAIT_TIME * 1000,
    {
      message: `Total wait time (waitFor + wait actions) cannot exceed ${ACTIONS_MAX_WAIT_TIME} seconds`,
    },
  );

const baseScrapeOptions = z
  .object({
    formats: z
      .enum([
        "markdown",
        "html",
        "rawHtml",
        "links",
        "screenshot",
        "screenshot@fullPage",
        "extract",
        "json",
        "changeTracking",
      ])
      .array()
      .optional()
      .default(["markdown"])
      .refine(
        (x) => !(x.includes("screenshot") && x.includes("screenshot@fullPage")),
        "You may only specify either screenshot or screenshot@fullPage",
      )
      .refine(
        (x) => !x.includes("changeTracking") || x.includes("markdown"),
        "The changeTracking format requires the markdown format to be specified as well",
      ),
    headers: z.record(z.string(), z.string()).optional(),
    includeTags: z.string().array().optional(),
    excludeTags: z.string().array().optional(),
    onlyMainContent: z.boolean().default(true),
    timeout: z.number().int().positive().finite().safe().optional(),
    waitFor: z
      .number()
      .int()
      .nonnegative()
      .finite()
      .safe()
      .max(60000)
      .default(0),
    // Deprecate this to jsonOptions
    extract: extractOptions.optional(),
    // New
    jsonOptions: extractOptions.optional(),
    changeTrackingOptions: z
      .object({
        prompt: z.string().optional(),
        schema: z.any().optional(),
        modes: z.enum(["json", "git-diff"]).array().optional().default([]),
      })
      .optional(),
    mobile: z.boolean().default(false),
    parsePDF: z.boolean().default(true),
    actions: actionsSchema.optional(),
    // New
    location: z
      .object({
        country: z
          .string()
          .optional()
          .refine(
            (val) =>
              !val ||
              Object.keys(countries).includes(val.toUpperCase()) ||
              val === "US-generic",
            {
              message:
                "Invalid country code. Please use a valid ISO 3166-1 alpha-2 country code.",
            },
          )
          .transform((val) => (val ? val.toUpperCase() : "US-generic")),
        languages: z.string().array().optional(),
      })
      .optional(),

    // Deprecated
    geolocation: z
      .object({
        country: z
          .string()
          .optional()
          .refine(
            (val) => !val || Object.keys(countries).includes(val.toUpperCase()),
            {
              message:
                "Invalid country code. Please use a valid ISO 3166-1 alpha-2 country code.",
            },
          )
          .transform((val) => (val ? val.toUpperCase() : "US-generic")),
        languages: z.string().array().optional(),
      })
      .optional(),
    skipTlsVerification: z.boolean().default(false),
    removeBase64Images: z.boolean().default(true),
    fastMode: z.boolean().default(false),
    useMock: z.string().optional(),
    blockAds: z.boolean().default(true),
    proxy: z.enum(["basic", "stealth", "auto"]).optional(),
<<<<<<< HEAD
    maxAge: z.number().int().gte(0).safe().default(0),
    storeInCache: z.boolean().default(true),
=======
    __experimental_cache: z.boolean().default(false).optional(),
    __searchPreviewToken: z.string().optional(),
>>>>>>> e108ff35
  })
  .strict(strictMessage);

const fire1Refine = (obj) => {
  if (obj.agent?.model?.toLowerCase() === "fire-1" && obj.jsonOptions?.agent?.model?.toLowerCase() === "fire-1") {
    return false;
  }
  return true;
}
const fire1RefineOpts = {
  message: "You may only specify the FIRE-1 model in agent or jsonOptions.agent, but not both.",
};
const extractRefine = (obj) => {
  const hasExtractFormat = obj.formats?.includes("extract");
  const hasExtractOptions = obj.extract !== undefined;
  const hasJsonFormat = obj.formats?.includes("json");
  const hasJsonOptions = obj.jsonOptions !== undefined;
  return (
    ((hasExtractFormat && hasExtractOptions) ||
      (!hasExtractFormat && !hasExtractOptions)) &&
    ((hasJsonFormat && hasJsonOptions) || (!hasJsonFormat && !hasJsonOptions))
  );
};
const extractRefineOpts = {
  message:
    "When 'extract' or 'json' format is specified, corresponding options must be provided, and vice versa",
};
const extractTransform = (obj) => {
  // Handle timeout
  if (
    (obj.formats?.includes("extract") ||
      obj.extract ||
      obj.formats?.includes("json") ||
      obj.jsonOptions) &&
    obj.timeout === 30000
  ) {
    obj = { ...obj, timeout: 60000 };
  }

  if (obj.formats?.includes("changeTracking") && (obj.waitFor === undefined || obj.waitFor < 5000)) {
    obj = { ...obj, waitFor: 5000 };
  }

  if (obj.formats?.includes("changeTracking") && obj.timeout === 30000) {
    obj = { ...obj, timeout: 60000 };
  }

  if (obj.agent) {
    obj = { ...obj, timeout: 300000 };
  }

  if ((obj.proxy === "stealth" || obj.proxy === "auto") && obj.timeout === 30000) {
    obj = { ...obj, timeout: 120000 };
  }

  if (obj.formats?.includes("json")) {
    obj.formats.push("extract");
  }

  // Convert JSON options to extract options if needed
  if (obj.jsonOptions && !obj.extract) {
    obj = {
      ...obj,
      extract: {
        prompt: obj.jsonOptions.prompt,
        systemPrompt: obj.jsonOptions.systemPrompt,
        schema: obj.jsonOptions.schema,
        agent: obj.jsonOptions.agent,
        mode: "llm",
      },
    };
  }

  return obj;
};

export const scrapeOptions = baseScrapeOptions
  .extend({
    agent: z
      .object({
        model: z.string().default(agentExtractModelValue),
        prompt: z.string().optional(),
        sessionId: z.string().optional(),
        waitBeforeClosingMs: z.number().optional(),
      })
      .optional(),
    extract: extractOptionsWithAgent.optional(),
    jsonOptions: extractOptionsWithAgent.optional(),
  })
  .strict(strictMessage)
  .refine(
    (obj) => {
      if (!obj.actions) return true;
      return (
        calculateTotalWaitTime(obj.actions, obj.waitFor) <=
        ACTIONS_MAX_WAIT_TIME * 1000
      );
    },
    {
      message: `Total wait time (waitFor + wait actions) cannot exceed ${ACTIONS_MAX_WAIT_TIME} seconds`,
    },
  )
  .refine(extractRefine, extractRefineOpts)
  .refine(fire1Refine, fire1RefineOpts)
  .transform(extractTransform);

export type BaseScrapeOptions = z.infer<typeof baseScrapeOptions>;

export type ScrapeOptions = BaseScrapeOptions & {
  extract?: z.infer<typeof extractOptionsWithAgent>,
  jsonOptions?: z.infer<typeof extractOptionsWithAgent>,
  agent?: {
    model: string,
    prompt: string,
    sessionId?: string,
    waitBeforeClosingMs?: number,
  },
};

import Ajv from "ajv";
import type { CostTracking } from "../../lib/extract/extraction-service";

const ajv = new Ajv();

export const extractV1Options = z
  .object({
    urls: url
      .array()
      .max(10, "Maximum of 10 URLs allowed per request while in beta.")
      .optional(),
    prompt: z.string().max(10000).optional(),
    systemPrompt: z.string().max(10000).optional(),
    schema: z
      .any()
      .optional()
      .refine(
        (val) => {
          if (!val) return true; // Allow undefined schema
          try {
            const validate = ajv.compile(val);
            return typeof validate === "function";
          } catch (e) {
            return false;
          }
        },
        {
          message: "Invalid JSON schema.",
        },
      ),
    limit: z.number().int().positive().finite().safe().optional(),
    ignoreSitemap: z.boolean().default(false),
    includeSubdomains: z.boolean().default(true),
    allowExternalLinks: z.boolean().default(false),
    enableWebSearch: z.boolean().default(false),
    scrapeOptions: baseScrapeOptions.default({ onlyMainContent: false }).optional(),
    origin: z.string().optional().default("api"),
    urlTrace: z.boolean().default(false),
    timeout: z.number().int().positive().finite().safe().default(60000),
    __experimental_streamSteps: z.boolean().default(false),
    __experimental_llmUsage: z.boolean().default(false),
    __experimental_showSources: z.boolean().default(false),
    showSources: z.boolean().default(false),
    __experimental_cacheKey: z.string().optional(),
    __experimental_cacheMode: z
      .enum(["direct", "save", "load"])
      .default("direct")
      .optional(),
    agent: agentOptionsExtract.optional(),
    __experimental_showCostTracking: z.boolean().default(false),
    ignoreInvalidURLs: z.boolean().default(false),
  })
  .strict(strictMessage)
  .refine((obj) => obj.urls || obj.prompt, {
    message: "Either 'urls' or 'prompt' must be provided.",
  })
  .transform((obj) => ({
    ...obj,
    allowExternalLinks: obj.allowExternalLinks || obj.enableWebSearch,
  }))
  .refine(
    (x) => (x.scrapeOptions ? extractRefine(x.scrapeOptions) : true),
    extractRefineOpts,
  )
  .refine(
    (x) => (x.scrapeOptions ? fire1Refine(x.scrapeOptions) : true),
    fire1RefineOpts,
  )
  .transform((x) => ({
    ...x,
    scrapeOptions: x.scrapeOptions
      ? extractTransform(x.scrapeOptions)
      : x.scrapeOptions,
  }));

export type ExtractV1Options = z.infer<typeof extractV1Options>;
export const extractRequestSchema = extractV1Options;
export type ExtractRequest = z.infer<typeof extractRequestSchema>;
export type ExtractRequestInput = z.input<typeof extractRequestSchema>;

export const scrapeRequestSchema = baseScrapeOptions
  .omit({ timeout: true })
  .extend({
    url,
    agent: z
      .object({
        model: z.string().default(agentExtractModelValue),
        prompt: z.string().optional(),
        sessionId: z.string().optional(),
        waitBeforeClosingMs: z.number().optional(),
      })
      .optional(),
    extract: extractOptionsWithAgent.optional(),
    jsonOptions: extractOptionsWithAgent.optional(),
    origin: z.string().optional().default("api"),
    timeout: z.number().int().positive().finite().safe().default(30000),
  })
  .strict(strictMessage)
  .refine(extractRefine, extractRefineOpts)
  .refine(fire1Refine, fire1RefineOpts)
  .transform(extractTransform);

export type ScrapeRequest = z.infer<typeof scrapeRequestSchema>;
export type ScrapeRequestInput = z.input<typeof scrapeRequestSchema>;

export const webhookSchema = z.preprocess(
  (x) => {
    if (typeof x === "string") {
      return { url: x };
    } else {
      return x;
    }
  },
  z
    .object({
      url: z.string().url(),
      headers: z.record(z.string(), z.string()).default({}),
      metadata: z.record(z.string(), z.string()).default({}),
      events: z
        .array(z.enum(["completed", "failed", "page", "started"]))
        .default(["completed", "failed", "page", "started"]),
    })
    .strict(strictMessage),
);

export const batchScrapeRequestSchema = baseScrapeOptions
  .extend({
    urls: url.array(),
    origin: z.string().optional().default("api"),
    webhook: webhookSchema.optional(),
    appendToId: z.string().uuid().optional(),
    ignoreInvalidURLs: z.boolean().default(false),
  })
  .strict(strictMessage)
  .refine(extractRefine, extractRefineOpts)
  .refine(fire1Refine, fire1RefineOpts)
  .transform(extractTransform);

export const batchScrapeRequestSchemaNoURLValidation = baseScrapeOptions
  .extend({
    urls: z.string().array(),
    origin: z.string().optional().default("api"),
    webhook: webhookSchema.optional(),
    appendToId: z.string().uuid().optional(),
    ignoreInvalidURLs: z.boolean().default(false),
  })
  .strict(strictMessage)
  .refine(extractRefine, extractRefineOpts)
  .refine(fire1Refine, fire1RefineOpts)
  .transform(extractTransform);

export type BatchScrapeRequest = z.infer<typeof batchScrapeRequestSchema>;
export type BatchScrapeRequestInput = z.input<typeof batchScrapeRequestSchema>;

const crawlerOptions = z
  .object({
    includePaths: z.string().array().default([]),
    excludePaths: z.string().array().default([]),
    maxDepth: z.number().default(10), // default?
    maxDiscoveryDepth: z.number().optional(),
    limit: z.number().default(10000), // default?
    allowBackwardLinks: z.boolean().default(false), // >> TODO: CHANGE THIS NAME???
    allowExternalLinks: z.boolean().default(false),
    allowSubdomains: z.boolean().default(false),
    ignoreRobotsTxt: z.boolean().default(false),
    ignoreSitemap: z.boolean().default(false),
    deduplicateSimilarURLs: z.boolean().default(true),
    ignoreQueryParameters: z.boolean().default(false),
    regexOnFullURL: z.boolean().default(false),
    delay: z.number().positive().optional(),
  })
  .strict(strictMessage);

// export type CrawlerOptions = {
//   includePaths?: string[];
//   excludePaths?: string[];
//   maxDepth?: number;
//   limit?: number;
//   allowBackwardLinks?: boolean; // >> TODO: CHANGE THIS NAME???
//   allowExternalLinks?: boolean;
//   ignoreSitemap?: boolean;
// };

export type CrawlerOptions = z.infer<typeof crawlerOptions>;

export const crawlRequestSchema = crawlerOptions
  .extend({
    url,
    origin: z.string().optional().default("api"),
    scrapeOptions: baseScrapeOptions.default({}),
    webhook: webhookSchema.optional(),
    limit: z.number().default(10000),
  })
  .strict(strictMessage)
  .refine((x) => extractRefine(x.scrapeOptions), extractRefineOpts)
  .refine((x) => fire1Refine(x.scrapeOptions), fire1RefineOpts)
  .transform((x) => ({
    ...x,
    scrapeOptions: extractTransform(x.scrapeOptions),
  }));

// export type CrawlRequest = {
//   url: string;
//   crawlerOptions?: CrawlerOptions;
//   scrapeOptions?: Exclude<ScrapeRequest, "url">;
// };

// export type ExtractorOptions = {
//   mode: "markdown" | "llm-extraction" | "llm-extraction-from-markdown" | "llm-extraction-from-raw-html";
//   extractionPrompt?: string;
//   extractionSchema?: Record<string, any>;
// }

export type CrawlRequest = z.infer<typeof crawlRequestSchema>;
export type CrawlRequestInput = z.input<typeof crawlRequestSchema>;

export const mapRequestSchema = crawlerOptions
  .extend({
    url,
    origin: z.string().optional().default("api"),
    includeSubdomains: z.boolean().default(true),
    search: z.string().optional(),
    ignoreSitemap: z.boolean().default(false),
    sitemapOnly: z.boolean().default(false),
    limit: z.number().min(1).max(30000).default(5000),
    timeout: z.number().positive().finite().optional(),
    useMock: z.string().optional(),
    filterByPath: z.boolean().default(true),
    useIndex: z.boolean().default(true),
  })
  .strict(strictMessage);

// export type MapRequest = {
//   url: string;
//   crawlerOptions?: CrawlerOptions;
// };

export type MapRequest = z.infer<typeof mapRequestSchema>;
export type MapRequestInput = z.input<typeof mapRequestSchema>;

export type Document = {
  title?: string;
  description?: string;
  url?: string;
  markdown?: string;
  html?: string;
  rawHtml?: string;
  links?: string[];
  screenshot?: string;
  extract?: any;
  json?: any;
  warning?: string;
  actions?: {
    screenshots?: string[];
    scrapes?: ScrapeActionContent[];
    javascriptReturns?: {
      type: string;
      value: unknown;
    }[];
  };
  changeTracking?: {
    previousScrapeAt: string | null;
    changeStatus: "new" | "same" | "changed" | "removed";
    visibility: "visible" | "hidden";
    diff?: {
      text: string;
      json: {
        files: Array<{
          from: string | null;
          to: string | null;
          chunks: Array<{
            content: string;
            changes: Array<{
              type: string;
              normal?: boolean;
              ln?: number;
              ln1?: number;
              ln2?: number;
              content: string;
            }>;
          }>;
        }>;
      };
    };
    json?: any;
  }
  metadata: {
    title?: string;
    description?: string;
    language?: string;
    keywords?: string;
    robots?: string;
    ogTitle?: string;
    ogDescription?: string;
    ogUrl?: string;
    ogImage?: string;
    ogAudio?: string;
    ogDeterminer?: string;
    ogLocale?: string;
    ogLocaleAlternate?: string[];
    ogSiteName?: string;
    ogVideo?: string;
    favicon?: string;
    dcTermsCreated?: string;
    dcDateCreated?: string;
    dcDate?: string;
    dcTermsType?: string;
    dcType?: string;
    dcTermsAudience?: string;
    dcTermsSubject?: string;
    dcSubject?: string;
    dcDescription?: string;
    dcTermsKeywords?: string;
    modifiedTime?: string;
    publishedTime?: string;
    articleTag?: string;
    articleSection?: string;
    url?: string;
    sourceURL?: string;
    statusCode: number;
    scrapeId?: string;
    error?: string;
    numPages?: number;
    contentType?: string;
    proxyUsed: "basic" | "stealth";
    cacheState?: "hit" | "miss";
    cachedAt?: string;
    // [key: string]: string | string[] | number | { smartScrape: number; other: number; total: number } | undefined;
  };
  serpResults?: {
    title: string;
    description: string;
    url: string;
  };
};

export type ErrorResponse = {
  success: false;
  error: string;
  details?: any;
};

export type ScrapeResponse =
  | ErrorResponse
  | {
      success: true;
      warning?: string;
      data: Document;
      scrape_id?: string;
    };

export interface ScrapeResponseRequestTest {
  statusCode: number;
  body: ScrapeResponse;
  error?: string;
}

export interface URLTrace {
  url: string;
  status: "mapped" | "scraped" | "error";
  timing: {
    discoveredAt: string;
    scrapedAt?: string;
    completedAt?: string;
  };
  error?: string;
  warning?: string;
  contentStats?: {
    rawContentLength: number;
    processedContentLength: number;
    tokensUsed: number;
  };
  relevanceScore?: number;
  usedInCompletion?: boolean;
  extractedFields?: string[];
}

export interface ExtractResponse {
  success: boolean;
  error?: string;
  data?: any;
  scrape_id?: string;
  id?: string;
  warning?: string;
  urlTrace?: URLTrace[];
  sources?: {
    [key: string]: string[];
  };
}

export interface ExtractResponseRequestTest {
  statusCode: number;
  body: ExtractResponse;
  error?: string;
}

export type CrawlResponse =
  | ErrorResponse
  | {
      success: true;
      id: string;
      url: string;
    };

export type BatchScrapeResponse =
  | ErrorResponse
  | {
      success: true;
      id: string;
      url: string;
      invalidURLs?: string[];
    };

export type MapResponse =
  | ErrorResponse
  | {
      success: true;
      links: string[];
      scrape_id?: string;
    };

export type CrawlStatusParams = {
  jobId: string;
};

export type ConcurrencyCheckParams = {
  teamId: string;
};

export type ConcurrencyCheckResponse =
  | ErrorResponse
  | {
      success: true;
      concurrency: number;
      maxConcurrency: number;
    };

export type CrawlStatusResponse =
  | ErrorResponse
  | {
      success: true;
      status: "scraping" | "completed" | "failed" | "cancelled";
      completed: number;
      total: number;
      creditsUsed: number;
      expiresAt: string;
      next?: string;
      data: Document[];
    };

export type CrawlErrorsResponse =
  | ErrorResponse
  | {
      errors: {
        id: string;
        timestamp?: string;
        url: string;
        error: string;
      }[];
      robotsBlocked: string[];
    };

type AuthObject = {
  team_id: string;
};

type Account = {
  remainingCredits: number;
};

export type AuthCreditUsageChunk = {
  api_key: string;
  team_id: string;
  sub_id: string | null;
  sub_current_period_start: string | null;
  sub_current_period_end: string | null;
  sub_user_id: string | null;
  price_id: string | null;
  price_credits: number; // credit limit with assoicated price, or free_credits (500) if free plan
  credits_used: number;
  coupon_credits: number; // do not rely on this number to be up to date after calling a billTeam
  adjusted_credits_used: number; // credits this period minus coupons used
  remaining_credits: number;
  total_credits_sum: number;
  plan_priority: {
    bucketLimit: number;
    planModifier: number;
  };
  rate_limits: {
    crawl: number;
    scrape: number;
    search: number;
    map: number;
    extract: number;
    preview: number;
    crawlStatus: number;
    extractStatus: number;
    extractAgentPreview?: number;
    scrapeAgentPreview?: number;
  };
  concurrency: number;
  flags: TeamFlags;

  // appended on JS-side
  is_extract?: boolean;
};

export type TeamFlags = {
  ignoreRobots?: boolean;
  unblockedDomains?: string[];
} | null;

export type AuthCreditUsageChunkFromTeam = Omit<AuthCreditUsageChunk, "api_key">;

export interface RequestWithMaybeACUC<
  ReqParams = {},
  ReqBody = undefined,
  ResBody = undefined,
> extends Request<ReqParams, ReqBody, ResBody> {
  acuc?: AuthCreditUsageChunk;
}

export interface RequestWithACUC<
  ReqParams = {},
  ReqBody = undefined,
  ResBody = undefined,
> extends Request<ReqParams, ReqBody, ResBody> {
  acuc: AuthCreditUsageChunk;
}

export interface RequestWithAuth<
  ReqParams = {},
  ReqBody = undefined,
  ResBody = undefined,
> extends Request<ReqParams, ReqBody, ResBody> {
  auth: AuthObject;
  account?: Account;
}

export interface RequestWithMaybeAuth<
  ReqParams = {},
  ReqBody = undefined,
  ResBody = undefined,
> extends RequestWithMaybeACUC<ReqParams, ReqBody, ResBody> {
  auth?: AuthObject;
  account?: Account;
}

export interface RequestWithAuth<
  ReqParams = {},
  ReqBody = undefined,
  ResBody = undefined,
> extends RequestWithACUC<ReqParams, ReqBody, ResBody> {
  auth: AuthObject;
  account?: Account;
}

export interface ResponseWithSentry<ResBody = undefined>
  extends Response<ResBody> {
  sentry?: string;
}

export function toLegacyCrawlerOptions(x: CrawlerOptions) {
  return {
    includes: x.includePaths,
    excludes: x.excludePaths,
    maxCrawledLinks: x.limit,
    maxDepth: x.maxDepth,
    limit: x.limit,
    generateImgAltText: false,
    allowBackwardCrawling: x.allowBackwardLinks,
    allowExternalContentLinks: x.allowExternalLinks,
    allowSubdomains: x.allowSubdomains,
    ignoreRobotsTxt: x.ignoreRobotsTxt,
    ignoreSitemap: x.ignoreSitemap,
    deduplicateSimilarURLs: x.deduplicateSimilarURLs,
    ignoreQueryParameters: x.ignoreQueryParameters,
    regexOnFullURL: x.regexOnFullURL,
    maxDiscoveryDepth: x.maxDiscoveryDepth,
    currentDiscoveryDepth: 0,
    delay: x.delay,
  };
}

export function fromLegacyCrawlerOptions(x: any, teamId: string): {
  crawlOptions: CrawlerOptions;
  internalOptions: InternalOptions;
} {
  return {
    crawlOptions: crawlerOptions.parse({
      includePaths: x.includes,
      excludePaths: x.excludes,
      limit: x.maxCrawledLinks ?? x.limit,
      maxDepth: x.maxDepth,
      allowBackwardLinks: x.allowBackwardCrawling,
      allowExternalLinks: x.allowExternalContentLinks,
      allowSubdomains: x.allowSubdomains,
      ignoreRobotsTxt: x.ignoreRobotsTxt,
      ignoreSitemap: x.ignoreSitemap,
      deduplicateSimilarURLs: x.deduplicateSimilarURLs,
      ignoreQueryParameters: x.ignoreQueryParameters,
      regexOnFullURL: x.regexOnFullURL,
      maxDiscoveryDepth: x.maxDiscoveryDepth,
      delay: x.delay,
    }),
    internalOptions: {
      v0CrawlOnlyUrls: x.returnOnlyUrls,
      teamId,
    },
  };
}

export interface MapDocument {
  url: string;
  title?: string;
  description?: string;
}
export function fromLegacyScrapeOptions(
  pageOptions: PageOptions,
  extractorOptions: ExtractorOptions | undefined,
  timeout: number | undefined,
  teamId: string,
): { scrapeOptions: ScrapeOptions; internalOptions: InternalOptions } {
  return {
    scrapeOptions: scrapeOptions.parse({
      formats: [
        (pageOptions.includeMarkdown ?? true) ? ("markdown" as const) : null,
        (pageOptions.includeHtml ?? false) ? ("html" as const) : null,
        (pageOptions.includeRawHtml ?? false) ? ("rawHtml" as const) : null,
        (pageOptions.screenshot ?? false) ? ("screenshot" as const) : null,
        (pageOptions.fullPageScreenshot ?? false)
          ? ("screenshot@fullPage" as const)
          : null,
        extractorOptions !== undefined &&
        extractorOptions.mode.includes("llm-extraction")
          ? ("extract" as const)
          : null,
        "links",
      ].filter((x) => x !== null),
      waitFor: pageOptions.waitFor,
      headers: pageOptions.headers,
      includeTags:
        typeof pageOptions.onlyIncludeTags === "string"
          ? [pageOptions.onlyIncludeTags]
          : pageOptions.onlyIncludeTags,
      excludeTags:
        typeof pageOptions.removeTags === "string"
          ? [pageOptions.removeTags]
          : pageOptions.removeTags,
      onlyMainContent: pageOptions.onlyMainContent ?? false,
      timeout: timeout,
      parsePDF: pageOptions.parsePDF,
      actions: pageOptions.actions,
      location: pageOptions.geolocation,
      skipTlsVerification: pageOptions.skipTlsVerification,
      removeBase64Images: pageOptions.removeBase64Images,
      extract:
        extractorOptions !== undefined &&
        extractorOptions.mode.includes("llm-extraction")
          ? {
              systemPrompt: extractorOptions.extractionPrompt,
              prompt: extractorOptions.userPrompt,
              schema: extractorOptions.extractionSchema,
            }
          : undefined,
      mobile: pageOptions.mobile,
      fastMode: pageOptions.useFastMode,
    }),
    internalOptions: {
      atsv: pageOptions.atsv,
      v0DisableJsDom: pageOptions.disableJsDom,
      teamId,
    },
    // TODO: fallback, fetchPageContent, replaceAllPathsWithAbsolutePaths, includeLinks
  };
}

export function fromLegacyCombo(
  pageOptions: PageOptions,
  extractorOptions: ExtractorOptions | undefined,
  timeout: number | undefined,
  crawlerOptions: any,
  teamId: string,
): { scrapeOptions: ScrapeOptions; internalOptions: InternalOptions } {
  const { scrapeOptions, internalOptions: i1 } = fromLegacyScrapeOptions(
    pageOptions,
    extractorOptions,
    timeout,
    teamId,
  );
  const { internalOptions: i2 } = fromLegacyCrawlerOptions(crawlerOptions, teamId);
  return { scrapeOptions, internalOptions: Object.assign(i1, i2) };
}

export function toLegacyDocument(
  document: Document,
  internalOptions: InternalOptions,
): V0Document | { url: string } {
  if (internalOptions.v0CrawlOnlyUrls) {
    return { url: document.metadata.sourceURL! };
  }

  return {
    content: document.markdown!,
    markdown: document.markdown!,
    html: document.html,
    rawHtml: document.rawHtml,
    linksOnPage: document.links,
    llm_extraction: document.extract,
    metadata: {
      ...document.metadata,
      error: undefined,
      statusCode: undefined,
      pageError: document.metadata.error,
      pageStatusCode: document.metadata.statusCode,
      screenshot: document.screenshot,
    },
    actions: document.actions,
    warning: document.warning,
  };
}

export const searchRequestSchema = z
  .object({
    query: z.string(),
    limit: z
      .number()
      .int()
      .positive()
      .finite()
      .safe()
      .max(100)
      .optional()
      .default(5),
    tbs: z.string().optional(),
    filter: z.string().optional(),
    lang: z.string().optional().default("en"),
    country: z.string().optional().default("us"),
    location: z.string().optional(),
    origin: z.string().optional().default("api"),
    timeout: z.number().int().positive().finite().safe().default(60000),
    ignoreInvalidURLs: z.boolean().optional().default(false),
    __searchPreviewToken: z.string().optional(),
    scrapeOptions: baseScrapeOptions
      .extend({
        formats: z
          .array(
            z.enum([
              "markdown",
              "html",
              "rawHtml",
              "links",
              "screenshot",
              "screenshot@fullPage",
              "extract",
            ]),
          )
          .default([]),
      })
      .default({}),
  })
  .strict(
    "Unrecognized key in body -- please review the v1 API documentation for request body changes",
  )
  .refine((x) => extractRefine(x.scrapeOptions), extractRefineOpts)
  .refine((x) => fire1Refine(x.scrapeOptions), fire1RefineOpts)
  .transform((x) => ({
    ...x,
    scrapeOptions: extractTransform(x.scrapeOptions),
  }));

export type SearchRequest = z.infer<typeof searchRequestSchema>;
export type SearchRequestInput = z.input<typeof searchRequestSchema>;

export type SearchResponse =
  | ErrorResponse
  | {
      success: true;
      warning?: string;
      data: Document[];
    };

export type TokenUsage = {
  promptTokens: number;
  completionTokens: number;
  totalTokens: number;
  step?: string;
  model?: string;
};

export const generateLLMsTextRequestSchema = z.object({
  url: url.describe("The URL to generate text from"),
  maxUrls: z
    .number()
    .min(1)
    .max(5000)
    .default(10)
    .describe("Maximum number of URLs to process"),
  showFullText: z
    .boolean()
    .default(false)
    .describe("Whether to show the full LLMs-full.txt in the response"),
  cache: z
    .boolean()
    .default(true)
    .describe("Whether to use cached content if available"),
  __experimental_stream: z.boolean().optional(),
});

export type GenerateLLMsTextRequest = z.infer<
  typeof generateLLMsTextRequestSchema
>;

export class TimeoutSignal extends Error {
  constructor() {
    super("Operation timed out");
  }
}<|MERGE_RESOLUTION|>--- conflicted
+++ resolved
@@ -309,13 +309,10 @@
     useMock: z.string().optional(),
     blockAds: z.boolean().default(true),
     proxy: z.enum(["basic", "stealth", "auto"]).optional(),
-<<<<<<< HEAD
     maxAge: z.number().int().gte(0).safe().default(0),
     storeInCache: z.boolean().default(true),
-=======
     __experimental_cache: z.boolean().default(false).optional(),
     __searchPreviewToken: z.string().optional(),
->>>>>>> e108ff35
   })
   .strict(strictMessage);
 
