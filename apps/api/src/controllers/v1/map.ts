import { Response } from "express";
import { v4 as uuidv4 } from "uuid";
import {
  MapDocument,
  mapRequestSchema,
  RequestWithAuth,
  scrapeOptions,
} from "./types";
import { crawlToCrawler, StoredCrawl } from "../../lib/crawl-redis";
import { MapResponse, MapRequest } from "./types";
import { configDotenv } from "dotenv";
import {
  checkAndUpdateURLForMap,
  isSameDomain,
  isSameSubdomain,
  removeDuplicateUrls,
} from "../../lib/validateUrl";
import { fireEngineMap } from "../../search/fireEngine";
import { billTeam } from "../../services/billing/credit_billing";
import { logJob } from "../../services/logging/log_job";
import { performCosineSimilarity } from "../../lib/map-cosine";
import { logger } from "../../lib/logger";
import Redis from "ioredis";
import { querySitemapIndex } from "../../scraper/WebScraper/sitemap-index";

configDotenv();
const redis = new Redis(process.env.REDIS_URL!);

// Max Links that /map can return
const MAX_MAP_LIMIT = 5000;
// Max Links that "Smart /map" can return
const MAX_FIRE_ENGINE_RESULTS = 500;

interface MapResult {
  success: boolean;
  links: string[];
  scrape_id?: string;
  job_id: string;
  time_taken: number;
  mapResults: MapDocument[];
}

export async function getMapResults({
  url,
  search,
  limit = MAX_MAP_LIMIT,
  ignoreSitemap = false,
  includeSubdomains = true,
  crawlerOptions = {},
  teamId,
  plan,
  origin,
  includeMetadata = false,
  allowExternalLinks,
}: {
  url: string;
  search?: string;
  limit?: number;
  ignoreSitemap?: boolean;
  includeSubdomains?: boolean;
  crawlerOptions?: any;
  teamId: string;
  plan?: string;
  origin?: string;
  includeMetadata?: boolean;
  allowExternalLinks?: boolean;
}): Promise<MapResult> {
  const id = uuidv4();
  let links: string[] = [url];
  let mapResults: MapDocument[] = [];

  const sc: StoredCrawl = {
    originUrl: url,
    crawlerOptions: {
      ...crawlerOptions,
      limit: crawlerOptions.sitemapOnly ? 10000000 : limit,
      scrapeOptions: undefined,
    },
    scrapeOptions: scrapeOptions.parse({}),
    internalOptions: {},
    team_id: teamId,
    createdAt: Date.now(),
    plan: plan,
  };

  const crawler = crawlToCrawler(id, sc);

  // If sitemapOnly is true, only get links from sitemap
  if (crawlerOptions.sitemapOnly) {
    const sitemap = await crawler.tryGetSitemap(
      (urls) => {
        urls.forEach((x) => {
          links.push(x);
        });
      },
      true,
      true,
    );
    if (sitemap > 0) {
      links = links
        .slice(1)
        .map((x) => {
          try {
            return checkAndUpdateURLForMap(x).url.trim();
          } catch (_) {
            return null;
          }
        })
        .filter((x) => x !== null) as string[];
      // links = links.slice(1, limit); // don't slice, unnecessary
    }
  } else {
    let urlWithoutWww = url.replace("www.", "");

    let mapUrl =
      search && allowExternalLinks
        ? `${search} ${urlWithoutWww}`
        : search
          ? `${search} site:${urlWithoutWww}`
          : `site:${url}`;

    const resultsPerPage = 100;
    const maxPages = Math.ceil(
      Math.min(MAX_FIRE_ENGINE_RESULTS, limit) / resultsPerPage,
    );

    const cacheKey = `fireEngineMap:${mapUrl}`;
    const cachedResult = await redis.get(cacheKey);

    let allResults: any[] = [];
    let pagePromises: Promise<any>[] = [];

    if (cachedResult) {
      allResults = JSON.parse(cachedResult);
    } else {
      const fetchPage = async (page: number) => {
        return fireEngineMap(mapUrl, {
          numResults: resultsPerPage,
          page: page,
        });
      };

      pagePromises = Array.from({ length: maxPages }, (_, i) =>
        fetchPage(i + 1),
      );
      allResults = await Promise.all(pagePromises);

      await redis.set(cacheKey, JSON.stringify(allResults), "EX", 48 * 60 * 60); // Cache for 48 hours
    }

<<<<<<< HEAD
    // Parallelize sitemap fetch with serper search and sitemap-index
    const [_, sitemapIndexUrls, ...searchResults] = await Promise.all([
      ignoreSitemap ? null : crawler.tryGetSitemap(urls => {
        links.push(...urls);
      }, true),
      querySitemapIndex(url),
=======
    // Parallelize sitemap fetch with serper search
    const [_, ...searchResults] = await Promise.all([
      ignoreSitemap
        ? null
        : crawler.tryGetSitemap((urls) => {
            links.push(...urls);
          }, true),
>>>>>>> 5c62bb11
      ...(cachedResult ? [] : pagePromises),
    ]);

    if (!cachedResult) {
      allResults = searchResults;
    }

    mapResults = allResults
      .flat()
      .filter((result) => result !== null && result !== undefined);

    const minumumCutoff = Math.min(MAX_MAP_LIMIT, limit);
    if (mapResults.length > minumumCutoff) {
      mapResults = mapResults.slice(0, minumumCutoff);
    }

    if (mapResults.length > 0) {
      if (search) {
        // Ensure all map results are first, maintaining their order
        links = [
          mapResults[0].url,
          ...mapResults.slice(1).map((x) => x.url),
          ...links,
        ];
      } else {
        mapResults.map((x) => {
          links.push(x.url);
        });
      }
    }

    // Add sitemap-index URLs
    links.push(...sitemapIndexUrls);

    // Perform cosine similarity between the search query and the list of links
    if (search) {
      const searchQuery = search.toLowerCase();
      links = performCosineSimilarity(links, searchQuery);
    }

    links = links
      .map((x) => {
        try {
          return checkAndUpdateURLForMap(x).url.trim();
        } catch (_) {
          return null;
        }
      })
      .filter((x) => x !== null) as string[];

    // allows for subdomains to be included
    links = links.filter((x) => isSameDomain(x, url));

    // if includeSubdomains is false, filter out subdomains
    if (!includeSubdomains) {
      links = links.filter((x) => isSameSubdomain(x, url));
    }

    // remove duplicates that could be due to http/https or www
    links = removeDuplicateUrls(links);
  }

  const linksToReturn = crawlerOptions.sitemapOnly
    ? links
    : links.slice(0, limit);

  return {
    success: true,
    links: linksToReturn,
    mapResults: mapResults,
    scrape_id: origin?.includes("website") ? id : undefined,
    job_id: id,
    time_taken: (new Date().getTime() - Date.now()) / 1000,
  };
}

export async function mapController(
  req: RequestWithAuth<{}, MapResponse, MapRequest>,
  res: Response<MapResponse>,
) {
  req.body = mapRequestSchema.parse(req.body);

  const result = await getMapResults({
    url: req.body.url,
    search: req.body.search,
    limit: req.body.limit,
    ignoreSitemap: req.body.ignoreSitemap,
    includeSubdomains: req.body.includeSubdomains,
    crawlerOptions: req.body,
    origin: req.body.origin,
    teamId: req.auth.team_id,
    plan: req.auth.plan,
  });

  // Bill the team
  billTeam(req.auth.team_id, req.acuc?.sub_id, 1).catch((error) => {
    logger.error(
      `Failed to bill team ${req.auth.team_id} for 1 credit: ${error}`,
    );
  });

  // Log the job
  logJob({
    job_id: result.job_id,
    success: result.links.length > 0,
    message: "Map completed",
    num_docs: result.links.length,
    docs: result.links,
    time_taken: result.time_taken,
    team_id: req.auth.team_id,
    mode: "map",
    url: req.body.url,
    crawlerOptions: {},
    scrapeOptions: {},
    origin: req.body.origin ?? "api",
    num_tokens: 0,
  });

  const response = {
    success: true as const,
    links: result.links,
    scrape_id: result.scrape_id,
  };

  return res.status(200).json(response);
}<|MERGE_RESOLUTION|>--- conflicted
+++ resolved
@@ -148,22 +148,12 @@
       await redis.set(cacheKey, JSON.stringify(allResults), "EX", 48 * 60 * 60); // Cache for 48 hours
     }
 
-<<<<<<< HEAD
     // Parallelize sitemap fetch with serper search and sitemap-index
     const [_, sitemapIndexUrls, ...searchResults] = await Promise.all([
       ignoreSitemap ? null : crawler.tryGetSitemap(urls => {
         links.push(...urls);
       }, true),
       querySitemapIndex(url),
-=======
-    // Parallelize sitemap fetch with serper search
-    const [_, ...searchResults] = await Promise.all([
-      ignoreSitemap
-        ? null
-        : crawler.tryGetSitemap((urls) => {
-            links.push(...urls);
-          }, true),
->>>>>>> 5c62bb11
       ...(cachedResult ? [] : pagePromises),
     ]);
 
