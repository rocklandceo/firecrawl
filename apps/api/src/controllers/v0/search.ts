import { Request, Response } from "express";
import { billTeam, checkTeamCredits } from "../../services/billing/credit_billing";
import { authenticateUser } from "../auth";
import { PlanType, RateLimiterMode } from "../../types";
import { logJob } from "../../services/logging/log_job";
import { PageOptions, SearchOptions } from "../../lib/entities";
import { search } from "../../search";
import { isUrlBlocked } from "../../scraper/WebScraper/utils/blocklist";
import { v4 as uuidv4 } from "uuid";
import { logger } from "../../lib/logger";
import { getScrapeQueue } from "../../services/queue-service";
import { addScrapeJob, waitForJob } from "../../services/queue-jobs";
import * as Sentry from "@sentry/node";
import { getJobPriority } from "../../lib/job-priority";
import { Job } from "bullmq";
import { Document, fromLegacyScrapeOptions, toLegacyDocument } from "../v1/types";

export async function searchHelper(
  jobId: string,
  req: Request,
  team_id: string,
  subscription_id: string | null | undefined,
  crawlerOptions: any,
  pageOptions: PageOptions,
  searchOptions: SearchOptions,
  plan: PlanType | undefined
): Promise<{
  success: boolean;
  error?: string;
  data?: any;
  returnCode: number;
}> {
  const query = req.body.query;
  const advanced = false;
  if (!query) {
    return { success: false, error: "Query is required", returnCode: 400 };
  }

  const tbs = searchOptions.tbs ?? undefined;
  const filter = searchOptions.filter ?? undefined;
  let num_results = Math.min(searchOptions.limit ?? 7, 10);

  if (team_id === "d97c4ceb-290b-4957-8432-2b2a02727d95") {
    num_results = 1;
  }

  const num_results_buffer = Math.floor(num_results * 1.5);

  let res = await search({
    query: query,
    advanced: advanced,
    num_results: num_results_buffer,
    tbs: tbs,
    filter: filter,
    lang: searchOptions.lang ?? "en",
    country: searchOptions.country ?? "us",
    location: searchOptions.location,
  });

  let justSearch = pageOptions.fetchPageContent === false;

  const { scrapeOptions, internalOptions } = fromLegacyScrapeOptions(pageOptions, undefined, 60000);

  if (justSearch) {
    billTeam(team_id, subscription_id, res.length).catch(error => {
      logger.error(`Failed to bill team ${team_id} for ${res.length} credits: ${error}`);
      // Optionally, you could notify an admin or add to a retry queue here
    });
    return { success: true, data: res, returnCode: 200 };
  }

  res = res.filter((r) => !isUrlBlocked(r.url));
  if (res.length > num_results) {
    res = res.slice(0, num_results);
  }

  if (res.length === 0) {
    return { success: true, error: "No search results found", returnCode: 200 };
  }

  const jobPriority = await getJobPriority({plan, team_id, basePriority: 20});
  
  // filter out social media links

  const jobDatas = res.map(x => {
    const url = x.url;
    const uuid = uuidv4();
    return {
      name: uuid,
      data: {
        url,
        mode: "single_urls",
        team_id: team_id,
        scrapeOptions,
        internalOptions,
      },
      opts: {
        jobId: uuid,
        priority: jobPriority,
      }
    };
  })

<<<<<<< HEAD
  let jobs: Job[] = [];
  if (Sentry.isInitialized()) {
    for (const job of jobDatas) {
      // add with sentry instrumentation
      jobs.push(await addScrapeJob(job.data as any, {}, job.opts.jobId, job.opts.priority));
    }
  } else {
    jobs = await getScrapeQueue().addBulk(jobDatas);
    await getScrapeQueue().addBulk(jobs);
  }

  const docs = (await Promise.all(jobs.map(x => waitForJob<Document>(x.id as string, 60000)))).map(x => toLegacyDocument(x)); // TODO: better types for this
=======
  // TODO: addScrapeJobs
  for (const job of jobDatas) {
    await addScrapeJob(job.data as any, {}, job.opts.jobId, job.opts.priority)
  }

  const docs = (await Promise.all(jobDatas.map(x => waitForJob(x.opts.jobId, 60000)))).map(x => x[0]);
>>>>>>> 2eff27ba
  
  if (docs.length === 0) {
    return { success: true, error: "No search results found", returnCode: 200 };
  }

  const sq = getScrapeQueue();
  await Promise.all(jobDatas.map(x => sq.remove(x.opts.jobId)));

  // make sure doc.content is not empty
  const filteredDocs = docs.filter(
    (doc: { content?: string }) => doc && doc.content && doc.content.trim().length > 0
  );

  if (filteredDocs.length === 0) {
    return { success: true, error: "No page found", returnCode: 200, data: docs };
  }

  return {
    success: true,
    data: filteredDocs,
    returnCode: 200,
  };
}

export async function searchController(req: Request, res: Response) {
  try {
    // make sure to authenticate user first, Bearer <token>
    const auth = await authenticateUser(
      req,
      res,
      RateLimiterMode.Search
    );
    if (!auth.success) {
      return res.status(auth.status).json({ error: auth.error });
    }
    const { team_id, plan, chunk } = auth;
    const crawlerOptions = req.body.crawlerOptions ?? {};
    const pageOptions = req.body.pageOptions ?? {
      includeHtml: req.body.pageOptions?.includeHtml ?? false,
      onlyMainContent: req.body.pageOptions?.onlyMainContent ?? false,
      fetchPageContent: req.body.pageOptions?.fetchPageContent ?? true,
      removeTags: req.body.pageOptions?.removeTags ?? [],
      fallback: req.body.pageOptions?.fallback ?? false,
    };
    const origin = req.body.origin ?? "api";

    const searchOptions = req.body.searchOptions ?? { limit: 5 };
    
    const jobId = uuidv4();

    try {
      const { success: creditsCheckSuccess, message: creditsCheckMessage } =
        await checkTeamCredits(chunk, team_id, 1);
      if (!creditsCheckSuccess) {
        return res.status(402).json({ error: "Insufficient credits" });
      }
    } catch (error) {
      Sentry.captureException(error);
      logger.error(error);
      return res.status(500).json({ error: "Internal server error" });
    }
    const startTime = new Date().getTime();
    const result = await searchHelper(
      jobId,
      req,
      team_id,
      chunk?.sub_id,
      crawlerOptions,
      pageOptions,
      searchOptions,
      plan
    );
    const endTime = new Date().getTime();
    const timeTakenInSeconds = (endTime - startTime) / 1000;
    logJob({
      job_id: jobId,
      success: result.success,
      message: result.error,
      num_docs: result.data ? result.data.length : 0,
      docs: result.data,
      time_taken: timeTakenInSeconds,
      team_id: team_id,
      mode: "search",
      url: req.body.query,
      crawlerOptions: crawlerOptions,
      origin: origin,
    });
    return res.status(result.returnCode).json(result);
  } catch (error) {
    if (error instanceof Error && error.message.startsWith("Job wait")) {
      return res.status(408).json({ error: "Request timed out" });
    }

    Sentry.captureException(error);
    logger.error(error);
    return res.status(500).json({ error: error.message });
  }
}<|MERGE_RESOLUTION|>--- conflicted
+++ resolved
@@ -101,27 +101,12 @@
     };
   })
 
-<<<<<<< HEAD
-  let jobs: Job[] = [];
-  if (Sentry.isInitialized()) {
-    for (const job of jobDatas) {
-      // add with sentry instrumentation
-      jobs.push(await addScrapeJob(job.data as any, {}, job.opts.jobId, job.opts.priority));
-    }
-  } else {
-    jobs = await getScrapeQueue().addBulk(jobDatas);
-    await getScrapeQueue().addBulk(jobs);
-  }
-
-  const docs = (await Promise.all(jobs.map(x => waitForJob<Document>(x.id as string, 60000)))).map(x => toLegacyDocument(x)); // TODO: better types for this
-=======
   // TODO: addScrapeJobs
   for (const job of jobDatas) {
     await addScrapeJob(job.data as any, {}, job.opts.jobId, job.opts.priority)
   }
 
-  const docs = (await Promise.all(jobDatas.map(x => waitForJob(x.opts.jobId, 60000)))).map(x => x[0]);
->>>>>>> 2eff27ba
+  const docs = (await Promise.all(jobDatas.map(x => waitForJob<Document[]>(x.opts.jobId, 60000)))).map(x => toLegacyDocument(x[0]));
   
   if (docs.length === 0) {
     return { success: true, error: "No search results found", returnCode: 200 };
