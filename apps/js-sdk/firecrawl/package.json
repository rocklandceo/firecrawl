{
  "name": "@mendable/firecrawl-js",
<<<<<<< HEAD
  "version": "1.23.10",
=======
  "version": "1.24.0",
>>>>>>> f451b713
  "description": "JavaScript SDK for Firecrawl API",
  "main": "dist/index.js",
  "types": "dist/index.d.ts",
  "exports": {
    "./package.json": "./package.json",
    ".": {
      "import": "./dist/index.js",
      "default": "./dist/index.cjs"
    }
  },
  "type": "module",
  "scripts": {
    "build": "tsup",
    "build-and-publish": "npm run build && npm publish --access public",
    "publish-beta": "npm run build && npm publish --access public --tag beta",
    "test": "NODE_OPTIONS=--experimental-vm-modules jest --verbose src/__tests__/v1/**/*.test.ts"
  },
  "repository": {
    "type": "git",
    "url": "git+https://github.com/mendableai/firecrawl.git"
  },
  "author": "Mendable.ai",
  "license": "MIT",
  "dependencies": {
    "typescript-event-target": "^1.1.1",
    "zod": "^3.23.8",
    "zod-to-json-schema": "^3.23.0",
    "axios": "^1.6.8"
  },
  "bugs": {
    "url": "https://github.com/mendableai/firecrawl/issues"
  },
  "homepage": "https://github.com/mendableai/firecrawl#readme",
  "devDependencies": {
    "@jest/globals": "^29.7.0",
    "@types/axios": "^0.14.0",
    "@types/dotenv": "^8.2.0",
    "@types/jest": "^29.5.14",
    "@types/mocha": "^10.0.6",
    "@types/node": "^20.12.12",
    "@types/uuid": "^9.0.8",
    "dotenv": "^16.4.5",
    "jest": "^29.7.0",
    "ts-jest": "^29.2.2",
    "tsup": "^8.2.4",
    "typescript": "^5.4.5",
    "uuid": "^9.0.1"
  },
  "keywords": [
    "firecrawl",
    "mendable",
    "crawler",
    "web",
    "scraper",
    "api",
    "sdk"
  ],
  "engines": {
    "node": ">=22.0.0"
  }
}<|MERGE_RESOLUTION|>--- conflicted
+++ resolved
@@ -1,10 +1,6 @@
 {
   "name": "@mendable/firecrawl-js",
-<<<<<<< HEAD
-  "version": "1.23.10",
-=======
-  "version": "1.24.0",
->>>>>>> f451b713
+  "version": "1.24.1",
   "description": "JavaScript SDK for Firecrawl API",
   "main": "dist/index.js",
   "types": "dist/index.d.ts",
